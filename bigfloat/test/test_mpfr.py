# Copyright 2009--2019 Mark Dickinson.
#
# This file is part of the bigfloat package.
#
# The bigfloat package is free software: you can redistribute it and/or modify
# it under the terms of the GNU Lesser General Public License as published by
# the Free Software Foundation, either version 3 of the License, or (at your
# option) any later version.
#
# The bigfloat package is distributed in the hope that it will be useful, but
# WITHOUT ANY WARRANTY; without even the implied warranty of MERCHANTABILITY or
# FITNESS FOR A PARTICULAR PURPOSE.  See the GNU Lesser General Public License
# for more details.
#
# You should have received a copy of the GNU Lesser General Public License
# along with the bigfloat package.  If not, see <http://www.gnu.org/licenses/>.

import contextlib
import unittest
import warnings

from mpfr import (
    _LONG_MIN, _LONG_MAX, _ULONG_MAX,

    MPFR_RNDN, MPFR_RNDZ, MPFR_RNDU, MPFR_RNDD, MPFR_RNDA,
    MPFR_PREC_MIN, MPFR_PREC_MAX,

<<<<<<< HEAD
    MPFR_FREE_LOCAL_CACHE, MPFR_FREE_GLOBAL_CACHE,

    # Base extension type
=======
    # Flag constants
    MPFR_FLAGS_UNDERFLOW,
    MPFR_FLAGS_OVERFLOW,
    MPFR_FLAGS_NAN,
    MPFR_FLAGS_INEXACT,
    MPFR_FLAGS_ERANGE,
    MPFR_FLAGS_DIVBY0,
    MPFR_FLAGS_ALL,

    # Base extension types
    Mpz_t,
>>>>>>> 24b10f2d
    Mpfr_t,

    # MPZ functions
    mpz_set_str,
    mpz_get_str,

    mpfr_initialized_p,

    # 5.1 Initialization Functions
    mpfr_init2,
    mpfr_inits2,
    mpfr_clear,
    mpfr_clears,
    mpfr_init,
    mpfr_inits,
    mpfr_set_default_prec,
    mpfr_get_default_prec,
    mpfr_set_prec,
    mpfr_get_prec,

    # 5.2 Assignment Functions
    mpfr_set,
    mpfr_set_ui,
    mpfr_set_si,
    mpfr_set_d,
<<<<<<< HEAD
    mpfr_set_ui_2exp,
=======
    mpfr_set_z,
>>>>>>> 24b10f2d
    mpfr_set_si_2exp,
    mpfr_set_z_2exp,
    mpfr_set_str,
    mpfr_strtofr,
    mpfr_set_nan,
    mpfr_set_inf,
    mpfr_set_zero,
    mpfr_swap,

    # 5.4 Conversion Functions
    mpfr_get_d,
    mpfr_get_si,
    mpfr_get_ui,
    mpfr_get_d_2exp,
<<<<<<< HEAD
    mpfr_frexp,
=======
    mpfr_get_z_2exp,
    mpfr_get_z,

>>>>>>> 24b10f2d
    mpfr_get_str,
    mpfr_fits_ulong_p,
    mpfr_fits_slong_p,

    # 5.5 Basic Arithmetic Functions
    mpfr_add,
    mpfr_sub,
    mpfr_mul,
    mpfr_sqr,
    mpfr_div,
    mpfr_sqrt,
    mpfr_rec_sqrt,
    mpfr_cbrt,
    mpfr_rootn_ui,
    mpfr_root,
    mpfr_pow,
    mpfr_neg,
    mpfr_abs,
    mpfr_dim,

    # 5.6 Comparison Functions
    mpfr_cmp,
    mpfr_cmpabs,
    mpfr_nan_p,
    mpfr_inf_p,
    mpfr_number_p,
    mpfr_zero_p,
    mpfr_regular_p,
    mpfr_sgn,
    mpfr_greater_p,
    mpfr_greaterequal_p,
    mpfr_less_p,
    mpfr_lessequal_p,
    mpfr_equal_p,
    mpfr_lessgreater_p,
    mpfr_unordered_p,

    # 5.7 Special Functions
    mpfr_log,
    mpfr_log_ui,
    mpfr_log2,
    mpfr_log10,

    mpfr_log1p,

    mpfr_exp,
    mpfr_exp2,
    mpfr_exp10,

    mpfr_expm1,

    mpfr_cos,
    mpfr_sin,
    mpfr_tan,
    mpfr_sin_cos,
    mpfr_sec,
    mpfr_csc,
    mpfr_cot,
    mpfr_acos,
    mpfr_asin,
    mpfr_atan,

    mpfr_atan2,

    mpfr_cosh,
    mpfr_sinh,
    mpfr_tanh,
    mpfr_sinh_cosh,
    mpfr_sech,
    mpfr_csch,
    mpfr_coth,
    mpfr_acosh,
    mpfr_asinh,
    mpfr_atanh,

    mpfr_fac_ui,

    mpfr_eint,
    mpfr_li2,
    mpfr_gamma,
    mpfr_gamma_inc,
    mpfr_lngamma,
    mpfr_lgamma,
    mpfr_digamma,
    mpfr_beta,
    mpfr_zeta,
    mpfr_zeta_ui,
    mpfr_erf,
    mpfr_erfc,
    mpfr_j0,
    mpfr_j1,
    mpfr_jn,
    mpfr_y0,
    mpfr_y1,
    mpfr_yn,

    mpfr_fma,
    mpfr_fms,
    mpfr_fmma,
    mpfr_fmms,
    mpfr_agm,
    mpfr_hypot,

    mpfr_ai,

    mpfr_const_log2,
    mpfr_const_pi,
    mpfr_const_euler,
    mpfr_const_catalan,
    mpfr_free_cache,
    mpfr_free_cache2,
    mpfr_free_pool,
    mpfr_mp_memory_cleanup,

    mpfr_sum,

    # 5.10 Integer and Remainder Related Functions
    mpfr_rint,
    mpfr_ceil,
    mpfr_floor,
    mpfr_round,
    mpfr_roundeven,
    mpfr_trunc,

    mpfr_rint_ceil,
    mpfr_rint_floor,
    mpfr_rint_round,
    mpfr_rint_roundeven,
    mpfr_rint_trunc,

    mpfr_frac,
    mpfr_modf,

    mpfr_fmod,
    mpfr_fmodquo,
    mpfr_remainder,
    mpfr_remquo,
    mpfr_integer_p,

    # 5.11 Rounding Related Functions
    mpfr_set_default_rounding_mode,
    mpfr_get_default_rounding_mode,
    mpfr_prec_round,
    mpfr_can_round,
    mpfr_min_prec,
    mpfr_print_rnd_mode,

    # 5.12 Miscellaneous Functions
    mpfr_nexttoward,
    mpfr_nextabove,
    mpfr_nextbelow,
    mpfr_min,
    mpfr_max,
    mpfr_get_exp,
    mpfr_set_exp,
    mpfr_signbit,
    mpfr_setsign,
    mpfr_copysign,
    mpfr_get_version,
    MPFR_VERSION,
    MPFR_VERSION_MAJOR,
    MPFR_VERSION_MINOR,
    MPFR_VERSION_PATCHLEVEL,
    MPFR_VERSION_STRING,
    MPFR_VERSION_NUM,
    mpfr_get_patches,
    mpfr_buildopt_tls_p,
    mpfr_buildopt_float128_p,
    mpfr_buildopt_decimal_p,
    mpfr_buildopt_gmpinternals_p,
    mpfr_buildopt_sharedcache_p,
    mpfr_buildopt_tune_case,

    # 5.13 Exception Related Functions
    mpfr_get_emin,
    mpfr_get_emax,

    mpfr_set_emin,
    mpfr_set_emax,

    mpfr_get_emin_min,
    mpfr_get_emin_max,
    mpfr_get_emax_min,
    mpfr_get_emax_max,

    mpfr_check_range,
    mpfr_subnormalize,

    mpfr_clear_underflow,
    mpfr_clear_overflow,
    mpfr_clear_divby0,
    mpfr_clear_nanflag,
    mpfr_clear_inexflag,
    mpfr_clear_erangeflag,

    mpfr_set_underflow,
    mpfr_set_overflow,
    mpfr_set_divby0,
    mpfr_set_nanflag,
    mpfr_set_inexflag,
    mpfr_set_erangeflag,
    mpfr_set_divby0,

    mpfr_clear_flags,

    mpfr_underflow_p,
    mpfr_overflow_p,
    mpfr_divby0_p,
    mpfr_nanflag_p,
    mpfr_inexflag_p,
    mpfr_erangeflag_p,

    mpfr_flags_clear,
    mpfr_flags_set,
    mpfr_flags_test,
    mpfr_flags_save,
    mpfr_flags_restore,
)


# Context manager for making a temporary change to emin.
@contextlib.contextmanager
def temporary_emin(emin):
    old_emin = mpfr_get_emin()
    mpfr_set_emin(emin)
    try:
        yield
    finally:
        mpfr_set_emin(old_emin)


# Context manager for making a temporary change to emax.
@contextlib.contextmanager
def temporary_emax(emax):
    old_emax = mpfr_get_emax()
    mpfr_set_emax(emax)
    try:
        yield
    finally:
        mpfr_set_emax(old_emax)


# Factory function for creating and initializing Mpfr_t instances.
def Mpfr(precision):
    self = Mpfr_t()
    mpfr_init2(self, precision)
    return self


# Functions for creating special values
def posinf(precision=53):
    x = Mpfr(precision)
    mpfr_set_inf(x, 0)
    return x


def neginf(precision=53):
    x = Mpfr(precision)
    mpfr_set_inf(x, -1)
    return x


def nan(precision=53):
    x = Mpfr(precision)
    mpfr_set_nan(x)
    return x


def poszero(precision=53):
    x = Mpfr(precision)
    mpfr_set_zero(x, 0)
    return x


def negzero(precision=53):
    x = Mpfr(precision)
    mpfr_set_zero(x, -1)
    return x


class TestMpfr(unittest.TestCase):
    def setUp(self):
        # Make sure each test gets a fresh set of flags.
        self._flag_state = mpfr_flags_save()
        mpfr_clear_flags()

    def tearDown(self):
        mpfr_flags_restore(self._flag_state, MPFR_FLAGS_ALL)

    def test_initialized_p(self):
        x = Mpfr_t()
        self.assertIs(mpfr_initialized_p(x), False)
        mpfr_init2(x, 53)
        self.assertIs(mpfr_initialized_p(x), True)
        mpfr_clear(x)
        self.assertIs(mpfr_initialized_p(x), False)

    def test_clear_on_uninitialized_instance(self):
        x = Mpfr_t()
        with self.assertRaises(ValueError):
            mpfr_clear(x)

        mpfr_init2(x, 53)
        mpfr_clear(x)
        with self.assertRaises(ValueError):
            mpfr_clear(x)

    def test_init2_on_already_initialized_instance(self):
        x = Mpfr_t()
        mpfr_init2(x, 53)
        with self.assertRaises(ValueError):
            mpfr_init2(x, 53)

    def test_init2_bad_precision(self):
        x = Mpfr_t()
        with self.assertRaises(ValueError):
            mpfr_init2(x, -2)

    def test_init(self):
        x = Mpfr_t()
        mpfr_init(x)
        self.assertEqual(
            mpfr_get_prec(x),
            mpfr_get_default_prec(),
        )

    def test_init_on_already_initialized_instance(self):
        x = Mpfr_t()
        mpfr_init(x)
        with self.assertRaises(ValueError):
            mpfr_init(x)

    def test_inits2_and_clears(self):
        args = [Mpfr_t() for _ in range(3)]
        for arg in args:
            self.assertIs(mpfr_initialized_p(arg), False)
        mpfr_inits2(123, *args)
        for arg in args:
            self.assertIs(mpfr_initialized_p(arg), True)
            self.assertEqual(mpfr_get_prec(arg), 123)
        mpfr_clears(*args)
        for arg in args:
            self.assertIs(mpfr_initialized_p(arg), False)

        # check bad precision
        with self.assertRaises(ValueError):
            mpfr_inits2(-2, *args)
        with self.assertRaises(ValueError):
            mpfr_inits2(-2)

    def test_inits_and_clears(self):
        args = [Mpfr_t() for _ in range(3)]
        for arg in args:
            self.assertIs(mpfr_initialized_p(arg), False)
        mpfr_inits(*args)
        for arg in args:
            self.assertIs(mpfr_initialized_p(arg), True)
            self.assertEqual(mpfr_get_prec(arg), mpfr_get_default_prec())
        mpfr_clears(*args)
        for arg in args:
            self.assertIs(mpfr_initialized_p(arg), False)

    def test_get_and_set_default_prec(self):
        old_default_prec = mpfr_get_default_prec()
        mpfr_set_default_prec(200)
        try:
            self.assertEqual(mpfr_get_default_prec(), 200)
        finally:
            mpfr_set_default_prec(old_default_prec)
        self.assertEqual(mpfr_get_default_prec(), old_default_prec)

    def test_bad_constructor(self):
        with self.assertRaises(TypeError):
            Mpfr()

        with self.assertRaises(TypeError):
            Mpfr("not a number")

        with self.assertRaises(TypeError):
            Mpfr(10, 11)

        with self.assertRaises(ValueError):
            Mpfr(MPFR_PREC_MIN - 1)

        with self.assertRaises((ValueError, OverflowError)):
            Mpfr(MPFR_PREC_MAX + 1)

    def test_constructor(self):
        x = Mpfr(10)
        self.assertIsInstance(x, Mpfr_t)
        y = Mpfr(20)
        self.assertIsInstance(y, Mpfr_t)

    def test_get_and_set_prec(self):
        x = Mpfr(10)
        self.assertEqual(mpfr_get_prec(x), 10)
        mpfr_set_prec(x, 20)
        self.assertEqual(mpfr_get_prec(x), 20)

    def test_get_d_and_set_d(self):
        x = Mpfr(53)
        mpfr_set_d(x, 1.2345, MPFR_RNDN)
        self.assertEqual(mpfr_get_d(x, MPFR_RNDN), 1.2345)

    def test_set_z(self):
        z = Mpz_t()
        mpz_set_str(z, "123", 10)

        x = Mpfr(53)
        mpfr_set_z(x, z, MPFR_RNDN)
        self.assertEqual(mpfr_get_d(x, MPFR_RNDN), 123.0)

    def test_set_si_2exp(self):
        x = Mpfr(64)
        mpfr_set_si_2exp(x, 11, 5, MPFR_RNDN)
        self.assertEqual(mpfr_get_si(x, MPFR_RNDN), 352)

<<<<<<< HEAD
    def test_set_ui_2exp(self):
        x = Mpfr(64)
        mpfr_set_ui_2exp(x, 11, 5, MPFR_RNDN)
        self.assertEqual(mpfr_get_si(x, MPFR_RNDN), 352)
        with self.assertRaises(OverflowError):
            mpfr_set_ui_2exp(x, -1, 5, MPFR_RNDN)
        self.assertIs(mpfr_erangeflag_p(), False)
=======
    def test_set_z_2exp(self):
        z = Mpz_t()
        mpz_set_str(z, "11", 10)

        x = Mpfr(64)
        mpfr_set_z_2exp(x, z, 5, MPFR_RNDN)
        self.assertEqual(mpfr_get_si(x, MPFR_RNDN), 352)
>>>>>>> 24b10f2d

    def test_swap(self):
        x = Mpfr(17)
        y = Mpfr(23)
        mpfr_set_si(x, 56789, MPFR_RNDN)
        mpfr_set_si(y, 12345, MPFR_RNDN)
        mpfr_swap(x, y)
        self.assertEqual(mpfr_get_si(x, MPFR_RNDN), 12345)
        self.assertEqual(mpfr_get_si(y, MPFR_RNDN), 56789)
        self.assertEqual(mpfr_get_prec(x), 23)
        self.assertEqual(mpfr_get_prec(y), 17)

    def test_fits_slong_p(self):
        x = Mpfr(64)
        mpfr_set_si(x, _LONG_MAX, MPFR_RNDN)
        self.assertIs(mpfr_fits_slong_p(x, MPFR_RNDN), True)

        x = Mpfr(64)
        mpfr_set_si(x, _LONG_MIN, MPFR_RNDN)
        self.assertIs(mpfr_fits_slong_p(x, MPFR_RNDN), True)

        x = Mpfr(64)
        mpfr_set_str(x, str(_LONG_MAX + 1), 10, MPFR_RNDN)
        self.assertIs(mpfr_fits_slong_p(x, MPFR_RNDN), False)

        x = Mpfr(64)
        mpfr_set_str(x, str(_LONG_MIN - 1), 10, MPFR_RNDN)
        self.assertIs(mpfr_fits_slong_p(x, MPFR_RNDN), False)

    def test_fits_ulong_p(self):
        x = Mpfr(64)
        mpfr_set_ui(x, _ULONG_MAX, MPFR_RNDN)
        self.assertIs(mpfr_fits_ulong_p(x, MPFR_RNDN), True)

        x = Mpfr(64)
        mpfr_set_ui(x, 0, MPFR_RNDN)
        self.assertIs(mpfr_fits_ulong_p(x, MPFR_RNDN), True)

        x = Mpfr(64)
        mpfr_set_str(x, str(_ULONG_MAX + 1), 10, MPFR_RNDN)
        self.assertIs(mpfr_fits_ulong_p(x, MPFR_RNDN), False)

        x = Mpfr(64)
        mpfr_set_str(x, str(-1), 10, MPFR_RNDN)
        self.assertIs(mpfr_fits_ulong_p(x, MPFR_RNDN), False)

    def test_get_si_and_set_si(self):
        x = Mpfr(64)
        # Check roundtrip.
        mpfr_set_si(x, 2367, MPFR_RNDN)
        self.assertEqual(mpfr_get_si(x, MPFR_RNDN), 2367)
        mpfr_set_si(x, -2367, MPFR_RNDN)
        self.assertEqual(mpfr_get_si(x, MPFR_RNDN), -2367)

        # Check set_si from out-of-range arguments.
        with self.assertRaises(OverflowError):
            mpfr_set_si(x, _LONG_MAX + 1, MPFR_RNDN)

        with self.assertRaises(OverflowError):
            mpfr_set_si(x, _LONG_MIN - 1, MPFR_RNDN)

        # None of the above should have set the erange flag.
        self.assertIs(mpfr_erangeflag_p(), False)

        # Check get_si with out-of-range values.
        mpfr_set_inf(x, 0)
        self.assertEqual(mpfr_get_si(x, MPFR_RNDN), _LONG_MAX)
        self.assertIs(mpfr_erangeflag_p(), True)
        mpfr_clear_erangeflag()

        mpfr_set_inf(x, -1)
        self.assertEqual(mpfr_get_si(x, MPFR_RNDN), _LONG_MIN)
        self.assertIs(mpfr_erangeflag_p(), True)
        mpfr_clear_erangeflag()

        mpfr_set_d(x, 1e100, MPFR_RNDN)
        self.assertEqual(mpfr_get_si(x, MPFR_RNDN), _LONG_MAX)
        self.assertIs(mpfr_erangeflag_p(), True)
        mpfr_clear_erangeflag()

        mpfr_set_d(x, -1e100, MPFR_RNDN)
        self.assertEqual(mpfr_get_si(x, MPFR_RNDN), _LONG_MIN)
        self.assertIs(mpfr_erangeflag_p(), True)
        mpfr_clear_erangeflag()

    def test_get_ui_and_set_ui(self):
        x = Mpfr(64)
        # Check roundtrip.
        mpfr_set_ui(x, 2367, MPFR_RNDN)
        self.assertEqual(mpfr_get_ui(x, MPFR_RNDN), 2367)
        mpfr_set_ui(x, 5789, MPFR_RNDN)
        self.assertEqual(mpfr_get_ui(x, MPFR_RNDN), 5789)

        # Check set_ui from out-of-range arguments.
        with self.assertRaises(OverflowError):
            mpfr_set_ui(x, _ULONG_MAX + 1, MPFR_RNDN)

        with self.assertRaises(OverflowError):
            mpfr_set_ui(x, -1, MPFR_RNDN)

        # None of the above should have set the erange flag.
        self.assertIs(mpfr_erangeflag_p(), False)

        # Check get_ui with out-of-range values.
        mpfr_set_inf(x, 0)
        self.assertEqual(mpfr_get_ui(x, MPFR_RNDN), _ULONG_MAX)
        self.assertIs(mpfr_erangeflag_p(), True)
        mpfr_clear_erangeflag()

        mpfr_set_inf(x, -1)
        self.assertEqual(mpfr_get_ui(x, MPFR_RNDN), 0)
        self.assertIs(mpfr_erangeflag_p(), True)
        mpfr_clear_erangeflag()

        mpfr_set_d(x, 1e100, MPFR_RNDN)
        self.assertEqual(mpfr_get_ui(x, MPFR_RNDN), _ULONG_MAX)
        self.assertIs(mpfr_erangeflag_p(), True)
        mpfr_clear_erangeflag()

        mpfr_set_d(x, -1e100, MPFR_RNDN)
        self.assertEqual(mpfr_get_ui(x, MPFR_RNDN), 0)
        self.assertIs(mpfr_erangeflag_p(), True)
        mpfr_clear_erangeflag()

        mpfr_set_si(x, -1, MPFR_RNDN)
        self.assertEqual(mpfr_get_ui(x, MPFR_RNDN), 0)
        self.assertIs(mpfr_erangeflag_p(), True)
        mpfr_clear_erangeflag()

    def test_none_argument(self):
        with self.assertRaises(TypeError):
            mpfr_const_pi(None, MPFR_RNDN)

    def test_set(self):
        x = Mpfr(30)
        y = Mpfr(30)
        mpfr_const_pi(x, MPFR_RNDN)
        mpfr_set(y, x, MPFR_RNDN)
        self.assertEqual(
            mpfr_get_str(10, 0, x, MPFR_RNDN),
            mpfr_get_str(10, 0, y, MPFR_RNDN),
        )
        # Invalid rounding mode.
        with self.assertRaises(ValueError):
            mpfr_set(y, x, -1)

    def test_neg(self):
        x = Mpfr(30)
        y = Mpfr(30)
        mpfr_const_pi(x, MPFR_RNDN)
        mpfr_neg(y, x, MPFR_RNDN)
        self.assertEqual(
            mpfr_get_str(10, 0, y, MPFR_RNDN),
            ('-31415926553', 1),
        )

    def test_abs(self):
        x = Mpfr(53)
        y = Mpfr(53)
        mpfr_set_d(x, -0.567, MPFR_RNDN)
        mpfr_abs(y, x, MPFR_RNDN)
        self.assertEqual(
            mpfr_get_d(y, MPFR_RNDN),
            0.567,
        )
        mpfr_set_d(x, 0.123, MPFR_RNDN)
        mpfr_abs(y, x, MPFR_RNDN)
        self.assertEqual(
            mpfr_get_d(y, MPFR_RNDN),
            0.123,
        )

    def test_add(self):
        x = Mpfr(30)
        y = Mpfr(30)
        z = Mpfr(30)
        mpfr_set_d(x, 7.0, MPFR_RNDN)
        mpfr_set_d(y, 11.0, MPFR_RNDN)
        mpfr_add(z, x, y, MPFR_RNDN)
        self.assertEqual(
            mpfr_get_str(10, 0, z, MPFR_RNDN),
            ('18000000000', 2),
        )

    def test_sub(self):
        x = Mpfr(30)
        y = Mpfr(30)
        z = Mpfr(30)
        mpfr_set_d(x, 7.0, MPFR_RNDN)
        mpfr_set_d(y, 11.0, MPFR_RNDN)
        mpfr_sub(z, x, y, MPFR_RNDN)
        self.assertEqual(
            mpfr_get_str(10, 0, z, MPFR_RNDN),
            ('-40000000000', 1),
        )

    def test_dim(self):
        x = Mpfr(30)
        y = Mpfr(30)
        z = Mpfr(30)
        mpfr_set_d(x, 7.0, MPFR_RNDN)
        mpfr_set_d(y, 11.0, MPFR_RNDN)
        mpfr_dim(z, x, y, MPFR_RNDN)
        self.assertEqual(
            mpfr_get_d(z, MPFR_RNDN),
            0.0,
        )
        mpfr_dim(z, y, x, MPFR_RNDN)
        self.assertEqual(
            mpfr_get_d(z, MPFR_RNDN),
            4.0,
        )

    def test_mul(self):
        x = Mpfr(30)
        y = Mpfr(30)
        z = Mpfr(30)
        mpfr_set_d(x, 7.0, MPFR_RNDN)
        mpfr_set_d(y, 11.0, MPFR_RNDN)
        mpfr_mul(z, x, y, MPFR_RNDN)
        self.assertEqual(
            mpfr_get_str(10, 0, z, MPFR_RNDN),
            ('77000000000', 2),
        )

    def test_sqr(self):
        x = Mpfr(53)
        y = Mpfr(53)
        mpfr_set_si(x, 23, MPFR_RNDN)
        mpfr_sqr(y, x, MPFR_RNDN)
        self.assertEqual(mpfr_get_si(y, MPFR_RNDN), 23 ** 2)

    def test_div(self):
        x = Mpfr(30)
        y = Mpfr(30)
        z = Mpfr(30)
        mpfr_set_d(x, 7.0, MPFR_RNDN)
        mpfr_set_d(y, 11.0, MPFR_RNDN)
        mpfr_div(z, x, y, MPFR_RNDN)
        self.assertEqual(
            mpfr_get_str(10, 0, z, MPFR_RNDN),
            ('63636363670', 0),
        )

    def test_sqrt(self):
        x = Mpfr(53)
        y = Mpfr(53)
        mpfr_set_si(x, 23 ** 2, MPFR_RNDN)
        mpfr_sqrt(y, x, MPFR_RNDN)
        self.assertEqual(mpfr_get_si(y, MPFR_RNDN), 23)

    def test_rec_sqrt(self):
        x = Mpfr(53)
        y = Mpfr(53)
        mpfr_set_si(x, 23 ** 2, MPFR_RNDN)
        mpfr_rec_sqrt(y, x, MPFR_RNDN)
        self.assertEqual(mpfr_get_d(y, MPFR_RNDN), 0.043478260869565216)

    def test_cbrt(self):
        x = Mpfr(53)
        y = Mpfr(53)
        mpfr_set_si(x, 23 ** 3, MPFR_RNDN)
        mpfr_cbrt(y, x, MPFR_RNDN)
        self.assertEqual(mpfr_get_si(y, MPFR_RNDN), 23)

    def test_root(self):
        x = Mpfr(53)
        y = Mpfr(53)
        mpfr_set_si(x, -(23 ** 5), MPFR_RNDN)

        with self.assertIssuesDeprecationWarning():
            mpfr_root(y, x, 5, MPFR_RNDN)
        self.assertEqual(mpfr_get_d(y, MPFR_RNDN), -23.0)

        # Check behaviour of zeros (which differs from that
        # of rootn_ui).
        mpfr_set_d(x, -0.0, MPFR_RNDN)
        with self.assertIssuesDeprecationWarning():
            mpfr_root(y, x, 2, MPFR_RNDN)
        self.assertEqual(mpfr_get_d(y, MPFR_RNDN), 0.0)
        self.assertTrue(mpfr_signbit(y))

    def test_rootn_ui(self):
        x = Mpfr(53)
        y = Mpfr(53)
        mpfr_set_si(x, -(23 ** 5), MPFR_RNDN)
        mpfr_rootn_ui(y, x, 5, MPFR_RNDN)
        self.assertEqual(mpfr_get_d(y, MPFR_RNDN), -23.0)

        # Check behaviour of zeros (which differs from that
        # of rootn_ui).
        mpfr_set_d(x, -0.0, MPFR_RNDN)
        mpfr_rootn_ui(y, x, 2, MPFR_RNDN)
        self.assertEqual(mpfr_get_d(y, MPFR_RNDN), 0.0)
        self.assertFalse(mpfr_signbit(y))

    def test_pow(self):
        x = Mpfr(30)
        y = Mpfr(30)
        z = Mpfr(30)
        mpfr_set_d(x, 7.0, MPFR_RNDN)
        mpfr_set_d(y, 11.0, MPFR_RNDN)
        mpfr_pow(z, x, y, MPFR_RNDN)
        self.assertEqual(
            mpfr_get_str(10, 0, z, MPFR_RNDN),
            ('19773267440', 10),
        )

    # 5.6 Comparison Functions

    def test_cmp(self):
        x = Mpfr(53)
        y = Mpfr(53)
        mpfr_set_si(x, 12, MPFR_RNDN)
        mpfr_set_si(y, 13, MPFR_RNDN)
        self.assertLess(mpfr_cmp(x, y), 0)
        self.assertEqual(mpfr_cmp(x, x), 0)
        self.assertGreater(mpfr_cmp(y, x), 0)

    def test_cmpabs(self):
        x = Mpfr(53)
        y = Mpfr(53)
        mpfr_set_si(x, 12, MPFR_RNDN)
        mpfr_set_si(y, -13, MPFR_RNDN)
        self.assertLess(mpfr_cmpabs(x, y), 0)
        self.assertEqual(mpfr_cmpabs(x, x), 0)
        self.assertGreater(mpfr_cmpabs(y, x), 0)

    def test_sgn(self):
        x = Mpfr(53)
        mpfr_set_si(x, 12, MPFR_RNDN)
        self.assertGreater(mpfr_sgn(x), 0)
        mpfr_set_si(x, -12, MPFR_RNDN)
        self.assertLess(mpfr_sgn(x), 0)
        mpfr_set_si(x, 0, MPFR_RNDN)
        self.assertEqual(mpfr_sgn(x), 0)

    def test_regular_p(self):
        x = Mpfr(53)
        mpfr_set_nan(x)
        self.assertIs(mpfr_regular_p(x), False)
        mpfr_set_inf(x, 1)
        self.assertIs(mpfr_regular_p(x), False)
        mpfr_set_zero(x, 1)
        self.assertIs(mpfr_regular_p(x), False)
        mpfr_set_si(x, 1, MPFR_RNDN)
        self.assertIs(mpfr_regular_p(x), True)

    def test_number_p(self):
        x = Mpfr(53)
        mpfr_set_nan(x)
        self.assertIs(mpfr_number_p(x), False)
        mpfr_set_inf(x, 1)
        self.assertIs(mpfr_number_p(x), False)
        mpfr_set_zero(x, 1)
        self.assertIs(mpfr_number_p(x), True)
        mpfr_set_si(x, 1, MPFR_RNDN)
        self.assertIs(mpfr_number_p(x), True)

    def test_equal_p(self):
        x = Mpfr(30)
        mpfr_const_pi(x, MPFR_RNDN)
        self.assertIs(
            mpfr_equal_p(x, x),
            True,
        )

    def test_lessequal_p(self):
        x = Mpfr(30)
        mpfr_const_pi(x, MPFR_RNDN)
        self.assertIs(
            mpfr_lessequal_p(x, x),
            True,
        )

    def test_less_p(self):
        x = Mpfr(30)
        mpfr_const_pi(x, MPFR_RNDN)
        self.assertIs(
            mpfr_less_p(x, x),
            False,
        )

    def test_greaterequal_p(self):
        x = Mpfr(30)
        mpfr_const_pi(x, MPFR_RNDN)
        self.assertIs(
            mpfr_greaterequal_p(x, x),
            True,
        )

    def test_greater_p(self):
        x = Mpfr(30)
        mpfr_const_pi(x, MPFR_RNDN)
        self.assertIs(
            mpfr_greater_p(x, x),
            False,
        )

    def test_lessgreater_p(self):
        x = Mpfr(53)
        y = Mpfr(53)
        z = Mpfr(53)
        mpfr_set_si(x, 2, MPFR_RNDN)
        mpfr_set_nan(y)
        mpfr_set_inf(z, 1)
        self.assertIs(
            mpfr_lessgreater_p(x, x),
            False,
        )
        self.assertIs(
            mpfr_lessgreater_p(x, y),
            False,
        )
        self.assertIs(
            mpfr_lessgreater_p(x, z),
            True,
        )
        self.assertIs(
            mpfr_lessgreater_p(y, y),
            False,
        )
        self.assertIs(
            mpfr_lessgreater_p(y, z),
            False,
        )
        self.assertIs(
            mpfr_lessgreater_p(z, z),
            False,
        )

    def test_unordered_p(self):
        x = Mpfr(53)
        y = Mpfr(53)
        z = Mpfr(53)
        mpfr_set_si(x, 2, MPFR_RNDN)
        mpfr_set_nan(y)
        mpfr_set_inf(z, 1)
        self.assertIs(
            mpfr_unordered_p(x, x),
            False,
        )
        self.assertIs(
            mpfr_unordered_p(x, y),
            True,
        )
        self.assertIs(
            mpfr_unordered_p(x, z),
            False,
        )
        self.assertIs(
            mpfr_unordered_p(y, y),
            True,
        )
        self.assertIs(
            mpfr_unordered_p(y, z),
            True,
        )
        self.assertIs(
            mpfr_unordered_p(z, z),
            False,
        )

    # 5.7 Special Functions
    def test_log(self):
        x = Mpfr(53)
        y = Mpfr(53)
        mpfr_set_d(x, 7.3, MPFR_RNDN)
        mpfr_log(y, x, MPFR_RNDN)
        self.assertEqual(
            mpfr_get_d(y, MPFR_RNDN),
            1.9878743481543455,
        )

    def test_log_ui(self):
        y = Mpfr(53)
        mpfr_log_ui(y, 5, MPFR_RNDN)
        self.assertEqual(
            mpfr_get_d(y, MPFR_RNDN),
            1.6094379124341003,
        )

    def test_log2(self):
        x = Mpfr(53)
        y = Mpfr(53)
        mpfr_set_d(x, 7.3, MPFR_RNDN)
        mpfr_log2(y, x, MPFR_RNDN)
        self.assertEqual(
            mpfr_get_d(y, MPFR_RNDN),
            2.867896463992655,
        )

    def test_log10(self):
        x = Mpfr(53)
        y = Mpfr(53)
        mpfr_set_d(x, 7.3, MPFR_RNDN)
        mpfr_log10(y, x, MPFR_RNDN)
        self.assertEqual(
            mpfr_get_d(y, MPFR_RNDN),
            0.8633228601204559,
        )

    def test_exp(self):
        x = Mpfr(53)
        y = Mpfr(53)
        mpfr_set_d(x, 7.3, MPFR_RNDN)
        mpfr_exp(y, x, MPFR_RNDN)
        self.assertEqual(
            mpfr_get_d(y, MPFR_RNDN),
            1480.299927584545,
        )

    def test_exp2(self):
        x = Mpfr(53)
        y = Mpfr(53)
        mpfr_set_d(x, 7.3, MPFR_RNDN)
        mpfr_exp2(y, x, MPFR_RNDN)
        self.assertEqual(
            mpfr_get_d(y, MPFR_RNDN),
            157.58648490814926,
        )

    def test_exp10(self):
        x = Mpfr(53)
        y = Mpfr(53)
        mpfr_set_d(x, 7.3, MPFR_RNDN)
        mpfr_exp10(y, x, MPFR_RNDN)
        self.assertEqual(
            mpfr_get_d(y, MPFR_RNDN),
            19952623.149688788,
        )

    def test_cos(self):
        x = Mpfr(53)
        y = Mpfr(53)
        mpfr_set_d(x, 7.3, MPFR_RNDN)
        mpfr_cos(y, x, MPFR_RNDN)
        self.assertEqual(
            mpfr_get_d(y, MPFR_RNDN),
            0.52607751738110533998,
        )

    def test_sin(self):
        x = Mpfr(53)
        y = Mpfr(53)
        mpfr_set_d(x, 7.3, MPFR_RNDN)
        mpfr_sin(y, x, MPFR_RNDN)
        self.assertEqual(
            mpfr_get_d(y, MPFR_RNDN),
            0.850436620628564424067,
        )

    def test_tan(self):
        x = Mpfr(53)
        y = Mpfr(53)
        mpfr_set_d(x, 7.3, MPFR_RNDN)
        mpfr_tan(y, x, MPFR_RNDN)
        self.assertEqual(
            mpfr_get_d(y, MPFR_RNDN),
            1.616561423993499104376,
        )

    def test_sin_cos(self):
        # Check that sin_cos results are identical to those provided by sin and
        # cos independently (including the ternary values).
        op = Mpfr(53)
        sop = Mpfr(53)
        cop = Mpfr(53)
        sop_single = Mpfr(53)
        cop_single = Mpfr(53)

        # N.B.  All that's guaranteed by the docs about the ternary values is
        # that they're +ve, 0 or -ve as appropriate; the assertEqual below may
        # be a little too strong.
        test_values = [x / 100.0 for x in range(-100, 100)]
        for test_value in test_values:
            mpfr_set_d(op, test_value, MPFR_RNDN)

            st, ct = mpfr_sin_cos(sop, cop, op, MPFR_RNDN)
            st_single = mpfr_sin(sop_single, op, MPFR_RNDN)
            ct_single = mpfr_cos(cop_single, op, MPFR_RNDN)

            # Check ternary values.
            self.assertEqual(st, st_single)
            self.assertEqual(ct, ct_single)

            # Check sin and cos values.
            self.assertTrue(mpfr_equal_p(sop, sop_single))
            self.assertTrue(mpfr_equal_p(cop, cop_single))

    def test_sec(self):
        x = Mpfr(53)
        y = Mpfr(53)
        mpfr_set_d(x, 7.3, MPFR_RNDN)
        mpfr_sec(y, x, MPFR_RNDN)
        self.assertEqual(
            mpfr_get_d(y, MPFR_RNDN),
            1.90086055184063662072,
        )

    def test_csc(self):
        x = Mpfr(53)
        y = Mpfr(53)
        mpfr_set_d(x, 7.3, MPFR_RNDN)
        mpfr_csc(y, x, MPFR_RNDN)
        self.assertEqual(
            mpfr_get_d(y, MPFR_RNDN),
            1.17586657928828617564,
        )

    def test_cot(self):
        x = Mpfr(53)
        y = Mpfr(53)
        mpfr_set_d(x, 7.3, MPFR_RNDN)
        mpfr_cot(y, x, MPFR_RNDN)
        self.assertEqual(
            mpfr_get_d(y, MPFR_RNDN),
            0.6185969708033942509443,
        )

    def test_acos(self):
        x = Mpfr(53)
        y = Mpfr(53)
        mpfr_set_d(x, 0.625, MPFR_RNDN)
        mpfr_acos(y, x, MPFR_RNDN)
        self.assertEqual(
            mpfr_get_d(y, MPFR_RNDN),
            0.895664793857864972022,
        )

    def test_asin(self):
        x = Mpfr(53)
        y = Mpfr(53)
        mpfr_set_d(x, 0.625, MPFR_RNDN)
        mpfr_asin(y, x, MPFR_RNDN)
        self.assertEqual(
            mpfr_get_d(y, MPFR_RNDN),
            0.675131532937031647209,
        )

    def test_atan(self):
        x = Mpfr(53)
        y = Mpfr(53)
        mpfr_set_d(x, 0.625, MPFR_RNDN)
        mpfr_atan(y, x, MPFR_RNDN)
        self.assertEqual(
            mpfr_get_d(y, MPFR_RNDN),
            0.558599315343562435972,
        )

    def test_atan2(self):
        x = Mpfr(53)
        y = Mpfr(53)
        z = Mpfr(53)
        mpfr_set_d(x, 0.35, MPFR_RNDN)
        mpfr_set_d(y, 0.88, MPFR_RNDN)
        mpfr_atan2(z, y, x, MPFR_RNDN)
        self.assertEqual(
            mpfr_get_d(z, MPFR_RNDN),
            1.1922507314834034,
        )

    def test_cosh(self):
        x = Mpfr(53)
        y = Mpfr(53)
        mpfr_set_d(x, 7.3, MPFR_RNDN)
        mpfr_cosh(y, x, MPFR_RNDN)
        self.assertEqual(
            mpfr_get_d(y, MPFR_RNDN),
            740.15030156166007686,
        )

    def test_sinh(self):
        x = Mpfr(53)
        y = Mpfr(53)
        mpfr_set_d(x, 7.3, MPFR_RNDN)
        mpfr_sinh(y, x, MPFR_RNDN)
        self.assertEqual(
            mpfr_get_d(y, MPFR_RNDN),
            740.14962602288488302,
        )

    def test_tanh(self):
        x = Mpfr(53)
        y = Mpfr(53)
        mpfr_set_d(x, 7.3, MPFR_RNDN)
        mpfr_tanh(y, x, MPFR_RNDN)
        self.assertEqual(
            mpfr_get_d(y, MPFR_RNDN),
            0.99999908729514293447,
        )

    def test_sinh_cosh(self):
        # Check that sinh_cosh results are identical to those provided by sinh
        # and cosh independently (including the ternary values).
        op = Mpfr(53)
        sop = Mpfr(53)
        cop = Mpfr(53)
        sop_single = Mpfr(53)
        cop_single = Mpfr(53)

        # N.B.  All that's guaranteed by the docs about the ternary values is
        # that they're +ve, 0 or -ve as appropriate; the assertEqual below may
        # be a little too strong.
        test_values = [x / 100.0 for x in range(-100, 100)]
        for test_value in test_values:
            mpfr_set_d(op, test_value, MPFR_RNDN)

            st, ct = mpfr_sinh_cosh(sop, cop, op, MPFR_RNDN)
            st_single = mpfr_sinh(sop_single, op, MPFR_RNDN)
            ct_single = mpfr_cosh(cop_single, op, MPFR_RNDN)

            # Check ternary values.
            self.assertEqual(st, st_single)
            self.assertEqual(ct, ct_single)

            # Check sinh and cosh values.
            self.assertTrue(mpfr_equal_p(sop, sop_single))
            self.assertTrue(mpfr_equal_p(cop, cop_single))

    def test_sech(self):
        x = Mpfr(53)
        y = Mpfr(53)
        mpfr_set_d(x, 7.3, MPFR_RNDN)
        mpfr_sech(y, x, MPFR_RNDN)
        self.assertEqual(
            mpfr_get_d(y, MPFR_RNDN),
            0.0013510769338201674601516852324956868915,
        )

    def test_csch(self):
        x = Mpfr(53)
        y = Mpfr(53)
        mpfr_set_d(x, 7.3, MPFR_RNDN)
        mpfr_csch(y, x, MPFR_RNDN)
        self.assertEqual(
            mpfr_get_d(y, MPFR_RNDN),
            0.0013510781669557727158793600532906091079,
        )

    def test_coth(self):
        x = Mpfr(53)
        y = Mpfr(53)
        mpfr_set_d(x, 7.3, MPFR_RNDN)
        mpfr_coth(y, x, MPFR_RNDN)
        self.assertEqual(
            mpfr_get_d(y, MPFR_RNDN),
            1.0000009127056900964470593240457667881,
        )

    def test_acosh(self):
        x = Mpfr(53)
        y = Mpfr(53)
        mpfr_set_d(x, 1.3, MPFR_RNDN)
        mpfr_acosh(y, x, MPFR_RNDN)
        self.assertEqual(
            mpfr_get_d(y, MPFR_RNDN),
            0.75643291085695963970413518095370628592,
        )

    def test_asinh(self):
        x = Mpfr(53)
        y = Mpfr(53)
        mpfr_set_d(x, 1.3, MPFR_RNDN)
        mpfr_asinh(y, x, MPFR_RNDN)
        self.assertEqual(
            mpfr_get_d(y, MPFR_RNDN),
            1.0784510589548970088022680582217889485,
        )

    def test_atanh(self):
        x = Mpfr(53)
        y = Mpfr(53)
        mpfr_set_d(x, 0.78, MPFR_RNDN)
        mpfr_atanh(y, x, MPFR_RNDN)
        self.assertEqual(
            mpfr_get_d(y, MPFR_RNDN),
            1.0453705484668847151702051105754406143,
        )

    def test_fac_ui(self):
        x = Mpfr(53)
        mpfr_fac_ui(x, 4, MPFR_RNDN)
        self.assertEqual(
            mpfr_get_d(x, MPFR_RNDN),
            24.0,
        )
        mpfr_fac_ui(x, 5, MPFR_RNDN)
        self.assertEqual(
            mpfr_get_d(x, MPFR_RNDN),
            120.0,
        )
        mpfr_fac_ui(x, 6, MPFR_RNDN)
        self.assertEqual(
            mpfr_get_d(x, MPFR_RNDN),
            720.0,
        )

    def test_miscellaneous_special_functions(self):
        triples = [
            (mpfr_log1p, 2.625, 1.2878542883066381),
            (mpfr_expm1, 2.625, 12.804574186067095),
            (mpfr_eint, 2.625, 7.7065767629369219),
            (mpfr_li2, 2.625, 2.3990452789082216),
            (mpfr_gamma, 2.625, 1.4569332050919717),
            (mpfr_lngamma, 2.625, 0.37633368202490544),
            (mpfr_digamma, 2.625, 0.76267585080804882),
            (mpfr_zeta, 2.625, 1.2972601932163248),
            (mpfr_erf, 2.625, 0.99979462426385878),
            (mpfr_erfc, 2.625, 0.00020537573614121744),
            (mpfr_j0, 2.625, -0.10848780856998129),
            (mpfr_j1, 2.625, 0.46377974664560533),
            (mpfr_y0, 2.625, 0.47649455655720157),
            (mpfr_y1, 2.625, 0.19848583551020473),
            (mpfr_ai, 2.625, 0.012735929874768289),
        ]

        rop = Mpfr(53)
        op = Mpfr(53)
        for fn, input, expected_output in triples:
            mpfr_set_d(op, input, MPFR_RNDN)
            fn(rop, op, MPFR_RNDN)
            actual_output = mpfr_get_d(rop, MPFR_RNDN)
            self.assertEqual(
                actual_output,
                expected_output,
                msg='{}'.format(fn),
            )

    def test_gamma_inc(self):
        rop = Mpfr(53)
        op1 = Mpfr(53)
        op2 = Mpfr(53)
        mpfr_set_d(op1, 2.625, MPFR_RNDN)
        mpfr_set_d(op2, 1.7, MPFR_RNDN)
        mpfr_gamma_inc(rop, op1, op2, MPFR_RNDN)
        self.assertEqual(mpfr_get_d(rop, MPFR_RNDN), 0.9776184124046272)

    def test_lgamma(self):
        x = Mpfr(53)
        y = Mpfr(53)
        z = Mpfr(53)
        mpfr_set_d(x, 2.625, MPFR_RNDN)
        ternary, sign = mpfr_lgamma(y, x, MPFR_RNDN)
        mpfr_lngamma(z, x, MPFR_RNDN)
        self.assertEqual(sign, 1)
        self.assertEqual(
            mpfr_get_d(y, MPFR_RNDN),
            mpfr_get_d(z, MPFR_RNDN),
        )

        # Negative value
        mpfr_set_d(x, -0.5, MPFR_RNDN)
        ternary, sign = mpfr_lgamma(y, x, MPFR_RNDN)
        self.assertEqual(sign, -1)
        self.assertEqual(
            mpfr_get_d(y, MPFR_RNDN),
            1.2655121234846454,  # log(2 * sqrt(pi))
        )

    def test_beta(self):
        rop = Mpfr(53)
        op1 = Mpfr(53)
        op2 = Mpfr(53)
        mpfr_set_d(op1, 2.625, MPFR_RNDN)
        mpfr_set_d(op2, 1.7, MPFR_RNDN)
        mpfr_beta(rop, op1, op2, MPFR_RNDN)
        self.assertEqual(mpfr_get_d(rop, MPFR_RNDN), 0.14456544347079234)

    def test_zeta_ui(self):
        x = Mpfr(53)
        mpfr_zeta_ui(x, 0, MPFR_RNDN)
        self.assertEqual(
            mpfr_get_d(x, MPFR_RNDN),
            -0.5,
        )
        mpfr_zeta_ui(x, 1, MPFR_RNDN)
        self.assertEqual(
            mpfr_get_d(x, MPFR_RNDN),
            float('inf'),
        )
        mpfr_zeta_ui(x, 2, MPFR_RNDN)
        self.assertEqual(
            mpfr_get_d(x, MPFR_RNDN),
            1.6449340668482264,
        )

    def test_jn(self):
        # Just check that n = 0 and n = 1 cases correspond to what we already
        # have.
        x = Mpfr(53)
        y = Mpfr(53)
        z = Mpfr(53)
        mpfr_set_d(z, 2.3456, MPFR_RNDN)

        mpfr_j0(x, z, MPFR_RNDN)
        mpfr_jn(y, 0, z, MPFR_RNDN)
        self.assertEqual(
            mpfr_get_d(x, MPFR_RNDN),
            mpfr_get_d(y, MPFR_RNDN),
        )
        mpfr_j1(x, z, MPFR_RNDN)
        mpfr_jn(y, 1, z, MPFR_RNDN)
        self.assertEqual(
            mpfr_get_d(x, MPFR_RNDN),
            mpfr_get_d(y, MPFR_RNDN),
        )

    def test_yn(self):
        # Just check that n = 0 and n = 1 cases correspond to what we already
        # have.
        x = Mpfr(53)
        y = Mpfr(53)
        z = Mpfr(53)
        mpfr_set_d(z, 2.3456, MPFR_RNDN)

        mpfr_y0(x, z, MPFR_RNDN)
        mpfr_yn(y, 0, z, MPFR_RNDN)
        self.assertEqual(
            mpfr_get_d(x, MPFR_RNDN),
            mpfr_get_d(y, MPFR_RNDN),
        )
        mpfr_y1(x, z, MPFR_RNDN)
        mpfr_yn(y, 1, z, MPFR_RNDN)
        self.assertEqual(
            mpfr_get_d(x, MPFR_RNDN),
            mpfr_get_d(y, MPFR_RNDN),
        )

    def test_fma(self):
        op1 = Mpfr(53)
        op2 = Mpfr(53)
        op3 = Mpfr(53)
        rop = Mpfr(53)
        mpfr_set_d(op1, 5.0, MPFR_RNDN)
        mpfr_set_d(op2, 7.0, MPFR_RNDN)
        mpfr_set_d(op3, 11.0, MPFR_RNDN)
        mpfr_fma(rop, op1, op2, op3, MPFR_RNDN)
        self.assertEqual(
            mpfr_get_d(rop, MPFR_RNDN),
            46.0,
        )

    def test_fms(self):
        op1 = Mpfr(53)
        op2 = Mpfr(53)
        op3 = Mpfr(53)
        rop = Mpfr(53)
        mpfr_set_d(op1, 5.0, MPFR_RNDN)
        mpfr_set_d(op2, 7.0, MPFR_RNDN)
        mpfr_set_d(op3, 11.0, MPFR_RNDN)
        mpfr_fms(rop, op1, op2, op3, MPFR_RNDN)
        self.assertEqual(
            mpfr_get_d(rop, MPFR_RNDN),
            24.0,
        )

    def test_fmma(self):
        op1 = Mpfr(53)
        op2 = Mpfr(53)
        op3 = Mpfr(53)
        op4 = Mpfr(53)
        rop = Mpfr(53)
        mpfr_set_d(op1, 5.0, MPFR_RNDN)
        mpfr_set_d(op2, 7.0, MPFR_RNDN)
        mpfr_set_d(op3, 11.0, MPFR_RNDN)
        mpfr_set_d(op4, 13.0, MPFR_RNDN)
        mpfr_fmma(rop, op1, op2, op3, op4, MPFR_RNDN)
        self.assertEqual(
            mpfr_get_d(rop, MPFR_RNDN),
            178.0,
        )

    def test_fmms(self):
        op1 = Mpfr(53)
        op2 = Mpfr(53)
        op3 = Mpfr(53)
        op4 = Mpfr(53)
        rop = Mpfr(53)
        mpfr_set_d(op1, 5.0, MPFR_RNDN)
        mpfr_set_d(op2, 7.0, MPFR_RNDN)
        mpfr_set_d(op3, 11.0, MPFR_RNDN)
        mpfr_set_d(op4, 13.0, MPFR_RNDN)
        mpfr_fmms(rop, op1, op2, op3, op4, MPFR_RNDN)
        self.assertEqual(
            mpfr_get_d(rop, MPFR_RNDN),
            -108.0,
        )

    def test_agm(self):
        x = Mpfr(53)
        y = Mpfr(53)
        rop = Mpfr(53)
        mpfr_set_d(x, 1.0, MPFR_RNDN)
        mpfr_set_d(y, 1.625, MPFR_RNDN)
        mpfr_agm(rop, x, y, MPFR_RNDN)
        self.assertEqual(
            mpfr_get_d(rop, MPFR_RNDN),
            1.2935586022927736,
        )

    def test_hypot(self):
        x = Mpfr(53)
        y = Mpfr(53)
        rop = Mpfr(53)
        mpfr_set_d(x, 5.0, MPFR_RNDN)
        mpfr_set_d(y, 12.0, MPFR_RNDN)
        mpfr_hypot(rop, x, y, MPFR_RNDN)
        self.assertEqual(
            mpfr_get_d(rop, MPFR_RNDN),
            13.0,
        )

    def test_const_log2(self):
        x = Mpfr(53)
        mpfr_const_log2(x, MPFR_RNDN)
        self.assertEqual(
            mpfr_get_d(x, MPFR_RNDN),
            0.69314718055994530941723212145817656808,
        )

    def test_const_pi(self):
        x = Mpfr(53)
        mpfr_const_pi(x, MPFR_RNDN)
        self.assertEqual(
            mpfr_get_d(x, MPFR_RNDN),
            3.1415926535897932384626433832795028842,
        )

    def test_const_euler(self):
        x = Mpfr(53)
        mpfr_const_euler(x, MPFR_RNDN)
        self.assertEqual(
            mpfr_get_d(x, MPFR_RNDN),
            0.57721566490153286060651209008240243104,
        )

    def test_const_catalan(self):
        x = Mpfr(53)
        mpfr_const_catalan(x, MPFR_RNDN)
        self.assertEqual(
            mpfr_get_d(x, MPFR_RNDN),
            0.91596559417721901505460351493238411077,
        )

    def test_free_cache(self):
        # It's awkward to test this; we settle for checking that the function
        # has been exported and is callable.
        mpfr_free_cache()

    def test_free_cache2(self):
        # Just check that we can call without raising.
        mpfr_free_cache2(MPFR_FREE_LOCAL_CACHE)
        mpfr_free_cache2(MPFR_FREE_GLOBAL_CACHE)
        mpfr_free_cache2(MPFR_FREE_LOCAL_CACHE | MPFR_FREE_GLOBAL_CACHE)

    def test_free_pool(self):
        # It's awkward to test this; we settle for checking that the function
        # has been exported and is callable.
        mpfr_free_pool()

    def test_mp_memory_cleanup(self):
        mpfr_mp_memory_cleanup()

    def test_sum(self):
        x = Mpfr(53)
        one = Mpfr(53)
        mpfr_set_d(one, 1.0, MPFR_RNDN)
        two = Mpfr(53)
        mpfr_set_d(two, 2.0, MPFR_RNDN)
        uninitialized = Mpfr_t()

        # Sum of an empty list.
        mpfr_sum(x, [], MPFR_RNDN)
        self.assertEqual(mpfr_get_d(x, MPFR_RNDN), 0.0)

        # Sum of a single element.
        mpfr_sum(x, [one], MPFR_RNDN)
        self.assertEqual(mpfr_get_d(x, MPFR_RNDN), 1.0)

        # Sum of multiple elements.
        mpfr_sum(x, [one, two, one, two], MPFR_RNDN)
        self.assertEqual(mpfr_get_d(x, MPFR_RNDN), 6.0)

        # Failure case: None in list.
        with self.assertRaises(TypeError):
            mpfr_sum(x, [one, None], MPFR_RNDN)

        # Failure case: elements not convertible to Mpfr_t in list.
        with self.assertRaises(TypeError):
            mpfr_sum(x, [one, 2.0], MPFR_RNDN)

        # Failure case: uninitialised elements.
        with self.assertRaises(ValueError):
            mpfr_sum(x, [one, uninitialized], MPFR_RNDN)

    # 5.10 Integer and Remainder Related Functions
    def test_rint(self):
        x = Mpfr(2)
        y = Mpfr(53)
        mpfr_set_d(y, 10.5, MPFR_RNDN)
        mpfr_rint(x, y, MPFR_RNDN)
        self.assertEqual(
            mpfr_get_d(x, MPFR_RNDN),
            12.0,
        )

    def test_rint_variants(self):
        rop = Mpfr(2)
        op = Mpfr(53)
        test_triples = [
            (mpfr_ceil, 8.5, 12.0),
            (mpfr_ceil, -8.5, -8.0),
            (mpfr_floor, 8.5, 8.0),
            (mpfr_floor, -8.5, -12.0),
            (mpfr_round, 10.0, 12.0),
            (mpfr_round, -10.0, -12.0),
            (mpfr_round, 14.0, 16.0),
            (mpfr_round, -14.0, -16.0),
            (mpfr_round, 13.5, 12.0),
            (mpfr_round, -13.5, -12.0),
            (mpfr_roundeven, 10.0, 8.0),
            (mpfr_roundeven, -10.0, -8.0),
            (mpfr_roundeven, 14.0, 16.0),
            (mpfr_roundeven, -14.0, -16.0),
            (mpfr_trunc, 11.5, 8.0),
            (mpfr_trunc, -11.5, -8.0),
        ]
        for fn, input, expected_output in test_triples:
            mpfr_set_d(op, input, MPFR_RNDN)
            fn(rop, op)
            actual_output = mpfr_get_d(rop, MPFR_RNDN)
            self.assertEqual(
                actual_output,
                expected_output,
                msg=(
                    "Unexpected result for {}({}): expected {}, "
                    "got {}.".format(
                        fn.__name__, input, expected_output, actual_output,
                    ),
                ),
            )

    def test_rint_round_variants(self):
        rop = Mpfr(2)
        op = Mpfr(53)
        test_triples = [
            (mpfr_rint_ceil, 8.5, 8.0),
            (mpfr_rint_ceil, -8.5, -8.0),
            (mpfr_rint_floor, 8.5, 8.0),
            (mpfr_rint_floor, -8.5, -8.0),
            (mpfr_rint_round, 10.0, 8.0),
            (mpfr_rint_round, -10.0, -8.0),
            (mpfr_rint_round, 13.5, 16.0),
            (mpfr_rint_round, -13.5, -16.0),
            (mpfr_rint_roundeven, 10.0, 8.0),
            (mpfr_rint_roundeven, -10.0, -8.0),
            (mpfr_rint_trunc, 11.5, 12.0),
            (mpfr_rint_trunc, -11.5, -12.0),
        ]
        for fn, input, expected_output in test_triples:
            mpfr_set_d(op, input, MPFR_RNDN)
            fn(rop, op, MPFR_RNDN)
            actual_output = mpfr_get_d(rop, MPFR_RNDN)
            self.assertEqual(
                actual_output,
                expected_output,
                msg=(
                    "Unexpected result for {}({}): expected {}, "
                    "got {}.".format(
                        fn.__name__, input, expected_output, actual_output,
                    ),
                ),
            )

    def test_frac(self):
        op = Mpfr(53)
        rop = Mpfr(53)
        mpfr_set_d(op, 123.45678, MPFR_RNDN)
        mpfr_frac(rop, op, MPFR_RNDN)
        self.assertEqual(
            mpfr_get_d(rop, MPFR_RNDN),
            0.45677999999999486,
        )

    def test_modf(self):
        op = Mpfr(53)
        fracop = Mpfr(53)
        intop = Mpfr(53)
        fracop_single = Mpfr(53)
        intop_single = Mpfr(53)

        test_values = [
            1.0,
            1.23,
            1e-100,
            1e100,
            15.78,
            -1.56,
            float('inf'),
            float('nan'),
        ]
        for test_value in test_values:
            mpfr_set_d(op, test_value, MPFR_RNDN)

            it, ft = mpfr_modf(intop, fracop, op, MPFR_RNDN)
            it_single = mpfr_rint_trunc(intop_single, op, MPFR_RNDN)
            ft_single = mpfr_frac(fracop_single, op, MPFR_RNDN)

            # Check ternary values.
            self.assertEqual(it, it_single)
            self.assertEqual(ft, ft_single)

            # Check trunc and cos values.
            self.assertTrue(mpfr_equal_p(intop, intop_single) or
                            mpfr_nan_p(intop) and mpfr_nan_p(intop_single))
            self.assertTrue(mpfr_equal_p(fracop, fracop_single) or
                            mpfr_nan_p(fracop) and mpfr_nan_p(fracop_single))

    def test_fmod(self):
        r = Mpfr(53)
        x = Mpfr(53)
        y = Mpfr(53)
        mpfr_set_d(x, 9.0, MPFR_RNDN)
        mpfr_set_d(y, 3.1415926535897931, MPFR_RNDN)
        mpfr_fmod(r, x, y, MPFR_RNDN)
        self.assertEqual(
            mpfr_get_d(r, MPFR_RNDN),
            2.7168146928204138,
        )

    def test_fmodquo(self):
        r = Mpfr(53)
        x = Mpfr(53)
        y = Mpfr(53)
        mpfr_set_d(x, 9.0, MPFR_RNDN)
        mpfr_set_d(y, 3.1415926535897931, MPFR_RNDN)
        ternary, quotient = mpfr_fmodquo(r, x, y, MPFR_RNDN)
        self.assertEqual(
            mpfr_get_d(r, MPFR_RNDN),
            2.7168146928204138,
        )
        # Result should be exact.
        self.assertEqual(ternary, 0)
        self.assertEqual(quotient, 2)

    def test_remainder(self):
        r = Mpfr(53)
        x = Mpfr(53)
        y = Mpfr(53)
        mpfr_set_d(x, 9.0, MPFR_RNDN)
        mpfr_set_d(y, 3.1415926535897931, MPFR_RNDN)
        mpfr_remainder(r, x, y, MPFR_RNDN)
        self.assertEqual(
            mpfr_get_d(r, MPFR_RNDN),
            -0.42477796076937935,
        )

    def test_remquo(self):
        r = Mpfr(53)
        x = Mpfr(53)
        y = Mpfr(53)
        mpfr_set_d(x, 9.0, MPFR_RNDN)
        mpfr_set_d(y, 3.1415926535897931, MPFR_RNDN)
        ternary, quotient = mpfr_remquo(r, x, y, MPFR_RNDN)
        self.assertEqual(
            mpfr_get_d(r, MPFR_RNDN),
            -0.42477796076937935,
        )
        # Result should be exact.
        self.assertEqual(ternary, 0)
        self.assertEqual(quotient, 3)

    def test_integer_p(self):
        non_integers = [5.3, 1e-100, float('nan'), float('-inf')]
        integers = [2.0, -0.0, 1e100]

        x = Mpfr(53)
        for non_integer in non_integers:
            mpfr_set_d(x, non_integer, MPFR_RNDN)
            self.assertIs(
                mpfr_integer_p(x),
                False,
            )
        for integer in integers:
            mpfr_set_d(x, integer, MPFR_RNDN)
            self.assertIs(
                mpfr_integer_p(x),
                True,
            )

    # 5.11 Rounding Related Functions
    def test_get_and_set_default_rounding_mode(self):
        old_default_rounding_mode = mpfr_get_default_rounding_mode()
        mpfr_set_default_rounding_mode(MPFR_RNDZ)
        try:
            self.assertEqual(mpfr_get_default_rounding_mode(), MPFR_RNDZ)
        finally:
            mpfr_set_default_rounding_mode(old_default_rounding_mode)
        self.assertEqual(
            mpfr_get_default_rounding_mode(),
            old_default_rounding_mode,
        )

    def test_prec_round(self):
        x = Mpfr_t()
        mpfr_init2(x, 100)
        mpfr_set_d(x, 5.123, MPFR_RNDN)
        mpfr_prec_round(x, 200, MPFR_RNDN)
        self.assertEqual(
            mpfr_get_d(x, MPFR_RNDN),
            5.123,
        )
        self.assertEqual(mpfr_get_prec(x), 200)
        mpfr_prec_round(x, 3, MPFR_RNDN)
        self.assertEqual(
            mpfr_get_d(x, MPFR_RNDN),
            5.0,
        )
        self.assertEqual(mpfr_get_prec(x), 3)

    def test_min_prec(self):
        x = Mpfr_t()
        mpfr_init2(x, 53)
        mpfr_set_d(x, 5.0, MPFR_RNDN)
        self.assertEqual(mpfr_min_prec(x), 3)

    def test_can_round(self):
        # Example: we have an (very good) approximation b = 24.5 of some value
        # x, and we need to know x to 5 bits.
        b = Mpfr_t()
        mpfr_init2(b, 53)
        mpfr_set_d(b, 24.5, MPFR_RNDN)
        # Here we can't round to nearest, since we don't know whether to round
        # to 24 or 25.
        self.assertIs(
            mpfr_can_round(b, 1000, MPFR_RNDN, MPFR_RNDN, 5),
            False,
        )
        # But we can round down safely.
        self.assertIs(
            mpfr_can_round(b, 1000, MPFR_RNDN, MPFR_RNDZ, 5),
            True,
        )
        # We can also round to nearest safely if the original value 24.5 was
        # the result of a rounding up ...
        self.assertIs(
            mpfr_can_round(b, 1000, MPFR_RNDU, MPFR_RNDN, 5),
            True,
        )
        # ... but not if it was the result of a rounding down ...
        self.assertIs(
            mpfr_can_round(b, 1000, MPFR_RNDD, MPFR_RNDN, 5),
            False,
        )

    def test_print_rnd_mode(self):
        self.assertEqual(mpfr_print_rnd_mode(MPFR_RNDN), 'MPFR_RNDN')
        self.assertEqual(mpfr_print_rnd_mode(MPFR_RNDD), 'MPFR_RNDD')
        self.assertEqual(mpfr_print_rnd_mode(MPFR_RNDU), 'MPFR_RNDU')
        self.assertEqual(mpfr_print_rnd_mode(MPFR_RNDZ), 'MPFR_RNDZ')
        self.assertEqual(mpfr_print_rnd_mode(MPFR_RNDA), 'MPFR_RNDA')
        with self.assertRaises(ValueError):
            mpfr_print_rnd_mode(-1)

        # Check that we get a 'str' instance on both Python 2 and Python 3.
        self.assertIsInstance(mpfr_print_rnd_mode(MPFR_RNDN), str)

    # 5.12 Miscellaneous Functions
    def test_nexttoward(self):
        x = Mpfr(4)
        y = Mpfr(53)

        mpfr_set_d(x, 2.0, MPFR_RNDN)
        mpfr_set_d(y, 2.001, MPFR_RNDN)
        mpfr_nexttoward(x, y)
        self.assertEqual(
            mpfr_get_d(x, MPFR_RNDN),
            2.25,
        )

        mpfr_set_d(x, 2.0, MPFR_RNDN)
        mpfr_set_d(y, -1.3, MPFR_RNDN)
        mpfr_nexttoward(x, y)
        self.assertEqual(
            mpfr_get_d(x, MPFR_RNDN),
            1.875,
        )

    def test_nextabove(self):
        x = Mpfr(4)
        mpfr_set_d(x, 1.0, MPFR_RNDN)
        mpfr_nextabove(x)
        self.assertEqual(
            mpfr_get_d(x, MPFR_RNDN),
            1.125,
        )

    def test_nextbelow(self):
        x = Mpfr(4)
        mpfr_set_d(x, 1.0, MPFR_RNDN)
        mpfr_nextbelow(x)
        self.assertEqual(
            mpfr_get_d(x, MPFR_RNDN),
            0.9375,
        )

    def test_get_exp(self):
        x = Mpfr(34)
        mpfr_set_d(x, 0.516, MPFR_RNDN)
        self.assertEqual(
            mpfr_get_exp(x),
            0,
        )
        mpfr_set_d(x, 8.0, MPFR_RNDN)
        self.assertEqual(
            mpfr_get_exp(x),
            4,
        )
        mpfr_set_d(x, 1e-9, MPFR_RNDN)
        self.assertEqual(
            mpfr_get_exp(x),
            -29,
        )

    def test_set_exp(self):
        x = Mpfr(53)
        mpfr_set_d(x, 48.0, MPFR_RNDN)
        old_exp = mpfr_get_exp(x)
        mpfr_set_exp(x, -1)
        self.assertEqual(
            mpfr_get_exp(x),
            -1,
        )
        self.assertEqual(
            mpfr_get_d(x, MPFR_RNDN),
            0.375,
        )
        mpfr_set_exp(x, old_exp)
        self.assertEqual(
            mpfr_get_exp(x),
            old_exp,
        )
        self.assertEqual(
            mpfr_get_d(x, MPFR_RNDN),
            48.0,
        )

    def test_min_and_max(self):
        x = Mpfr(53)
        y = Mpfr(53)
        z = Mpfr(53)
        mpfr_set_d(x, 1.2, MPFR_RNDN)
        mpfr_set_d(y, 1.3, MPFR_RNDN)
        mpfr_min(z, x, y, MPFR_RNDN)
        self.assertEqual(
            mpfr_get_d(z, MPFR_RNDN),
            1.2,
        )
        mpfr_max(z, x, y, MPFR_RNDN)
        self.assertEqual(
            mpfr_get_d(z, MPFR_RNDN),
            1.3,
        )

    def test_signbit(self):
        x = Mpfr(53)
        mpfr_set_d(x, 24.5, MPFR_RNDN)
        self.assertIs(mpfr_signbit(x), False)
        mpfr_set_d(x, -12.3, MPFR_RNDN)
        self.assertIs(mpfr_signbit(x), True)

    def test_setsign(self):
        x = Mpfr(53)
        y = Mpfr(53)
        mpfr_set_d(y, 24.5, MPFR_RNDN)

        mpfr_setsign(x, y, False, MPFR_RNDN)
        self.assertIs(mpfr_signbit(x), False)
        self.assertEqual(
            mpfr_get_d(x, MPFR_RNDN),
            24.5,
        )
        mpfr_setsign(x, y, True, MPFR_RNDN)
        self.assertIs(mpfr_signbit(x), True)
        self.assertEqual(
            mpfr_get_d(x, MPFR_RNDN),
            -24.5,
        )

    def test_copysign(self):
        x = Mpfr(53)
        y = Mpfr(53)
        z = Mpfr(53)
        mpfr_set_d(y, 24.5, MPFR_RNDN)
        mpfr_set_d(z, -12.3, MPFR_RNDN)
        mpfr_copysign(x, y, z, MPFR_RNDN)
        self.assertEqual(
            mpfr_get_d(x, MPFR_RNDN),
            -24.5,
        )
        mpfr_copysign(x, z, y, MPFR_RNDN)
        self.assertEqual(
            mpfr_get_d(x, MPFR_RNDN),
            12.3,
        )

    def test_MPFR_VERSION(self):
        major = MPFR_VERSION_MAJOR
        minor = MPFR_VERSION_MINOR
        patchlevel = MPFR_VERSION_PATCHLEVEL
        num = MPFR_VERSION_NUM(major, minor, patchlevel)
        self.assertEqual(num, MPFR_VERSION)

    def test_MPFR_VERSION_STRING(self):
        self.assertIsInstance(MPFR_VERSION_STRING, str)

    def test_get_version(self):
        self.assertIsInstance(mpfr_get_version(), str)
        self.assertEqual(mpfr_get_version(), MPFR_VERSION_STRING)

    def test_get_patches(self):
        self.assertIsInstance(mpfr_get_patches(), list)
        for patch in mpfr_get_patches():
            self.assertIsInstance(patch, str)

    def test_buildopt_tls_p(self):
        self.assertIsInstance(mpfr_buildopt_tls_p(), bool)

    def test_buildopt_float128_p(self):
        self.assertIsInstance(mpfr_buildopt_float128_p(), bool)

    def test_buildopt_decimal_p(self):
        self.assertIsInstance(mpfr_buildopt_decimal_p(), bool)

    def test_buildopt_gmpinternals_p(self):
        self.assertIsInstance(mpfr_buildopt_gmpinternals_p(), bool)

    def test_buildopt_sharedcache_p(self):
        self.assertIsInstance(mpfr_buildopt_sharedcache_p(), bool)

    def test_buildopt_tune_case(self):
        self.assertIsInstance(mpfr_buildopt_tune_case(), str)

    # 5.13 Exception Related Functions
    def test_check_range(self):
        # Make some tests with precision 3 and exponent range (0, 4).  With
        # this format, the largest representable finite number is 14, and the
        # smallest is 0.5.
        inf = float('inf')
        test_data = [
            ((14.0, 1, MPFR_RNDN), (14.0, 1, 'inexflag')),
            ((14.0, 0, MPFR_RNDN), (14.0, 0, '')),
            ((14.0, -1, MPFR_RNDN), (14.0, -1, 'inexflag')),
            ((16.0, 1, MPFR_RNDN), (inf, 1, 'inexflag overflow')),
            ((16.0, 0, MPFR_RNDN), (inf, 1, 'inexflag overflow')),
            ((16.0, -1, MPFR_RNDN), (inf, 1, 'inexflag overflow')),
            ((20.0, 1, MPFR_RNDN), (inf, 1, 'inexflag overflow')),

            ((14.0, 1, MPFR_RNDU), (14.0, 1, 'inexflag')),
            ((14.0, 0, MPFR_RNDU), (14.0, 0, '')),
            ((16.0, 1, MPFR_RNDU), (inf, 1, 'inexflag overflow')),
            ((16.0, 0, MPFR_RNDU), (inf, 1, 'inexflag overflow')),
            ((20.0, 1, MPFR_RNDU), (inf, 1, 'inexflag overflow')),

            ((12.0, -1, MPFR_RNDD), (12.0, -1, 'inexflag')),
            ((14.0, 0, MPFR_RNDD), (14.0, 0, '')),
            ((14.0, -1, MPFR_RNDD), (14.0, -1, 'inexflag')),
            ((16.0, 0, MPFR_RNDD), (14.0, -1, 'inexflag overflow')),
            ((16.0, -1, MPFR_RNDD), (14.0, -1, 'inexflag overflow')),

            ((0.25, 1, MPFR_RNDN), (0, -1, 'underflow inexflag')),
            ((0.25, 0, MPFR_RNDN), (0, -1, 'underflow inexflag')),
            ((0.25, -1, MPFR_RNDN), (0.5, 1, 'underflow inexflag')),
            ((0.4375, 1, MPFR_RNDN), (0.5, 1, 'underflow inexflag')),
            ((0.4375, 0, MPFR_RNDN), (0.5, 1, 'underflow inexflag')),
            ((0.4375, -1, MPFR_RNDN), (0.5, 1, 'underflow inexflag')),
            ((0.5, 1, MPFR_RNDN), (0.5, 1, 'inexflag')),
            ((0.5, 0, MPFR_RNDN), (0.5, 0, '')),
            ((0.5, -1, MPFR_RNDN), (0.5, -1, 'inexflag')),

            ((0.4375, 1, MPFR_RNDU), (0.5, 1, 'underflow inexflag')),
            ((0.4375, 0, MPFR_RNDU), (0.5, 1, 'underflow inexflag')),
            ((0.5, 1, MPFR_RNDU), (0.5, 1, 'inexflag')),
            ((0.5, 0, MPFR_RNDU), (0.5, 0, '')),

            ((0.4375, 0, MPFR_RNDD), (0, -1, 'underflow inexflag')),
            ((0.4375, -1, MPFR_RNDD), (0, -1, 'underflow inexflag')),
            ((0.5, 0, MPFR_RNDD), (0.5, 0, '')),
            ((0.5, -1, MPFR_RNDD), (0.5, -1, 'inexflag')),
        ]

        flag_testers = {
            'underflow': mpfr_underflow_p,
            'inexflag': mpfr_inexflag_p,
            'overflow': mpfr_overflow_p,
            'nanflag': mpfr_nanflag_p,
            'erangeflag': mpfr_erangeflag_p,
        }

        def get_current_flags():
            flags = set()
            for flag, tester in flag_testers.items():
                if tester():
                    flags.add(flag)
            return flags

        x = Mpfr(3)
        for inputs, outputs in test_data:
            val_in, ternary_in, rnd = inputs
            val_out, ternary_out, flags = outputs
            # All test values should be exactly representable in 4 bits.
            t = mpfr_set_d(x, val_in, MPFR_RNDN)
            assert t == 0
            with temporary_emax(4):
                with temporary_emin(0):
                    mpfr_clear_flags()
                    actual_ternary_out = mpfr_check_range(x, ternary_in, rnd)
                    actual_flags = get_current_flags()
                    actual_val_out = mpfr_get_d(x, MPFR_RNDN)
            self.assertEqual(actual_val_out, val_out)
            self.assertEqual(actual_ternary_out, ternary_out)
            self.assertEqual(actual_flags, set(flags.split()))

    def test_subnormalize(self):
        # Tests with precision 3 and emin 0.

        # With this precision and exponent range, and gradual underflow, the
        # representable finite positive numbers are, in order:
        #
        #   0.5, 1.0, 1.5, 2.0, 2.5, 3.0, 3.5, 4.0, 5.0, 6.0, 7.0,
        #   8.0, 10.0, 12.0, 14.0, ...
        #
        # Here only 0.5, 1.0 and 1.5 are subnormal.

        # Note that mpfr_subnormalize expects that the exponent of the
        # given number is already in the range [emin, emax].

        # Underflow flag should be set for all values that would round to
        # something less than 2 with unbounded exponent range; that's
        # everything that's strictly less than 1.875.

        test_data = [
            # Exact result in the range [0, 0.25]
            ((0.0, 0, MPFR_RNDN), (0.0, 0, '')),
            # Hmm.  Apparently MPFR doesn't set the underflow flag for the case
            # below.  Bug?  Probably not a problem in practice, since a normal
            # function producing the result 0.0 with ternary value -1 will
            # already have set the underflow flag.
            ((0.0, -1, MPFR_RNDN), (0.0, -1, 'inexflag')),

            # Exact result in the range (0.25, 0.5625]
            ((0.5, 1, MPFR_RNDN), (0.5, 1, 'inexflag underflow')),
            ((0.5, 0, MPFR_RNDN), (0.5, 0, 'underflow')),
            ((0.5, -1, MPFR_RNDN), (0.5, -1, 'inexflag underflow')),

            # Exact result in the range (0.5625, 0.6875)
            ((0.625, 1, MPFR_RNDN), (0.5, -1, 'inexflag underflow')),
            ((0.625, 0, MPFR_RNDN), (0.5, -1, 'inexflag underflow')),
            ((0.625, -1, MPFR_RNDN), (0.5, -1, 'inexflag underflow')),

            # Exact result in the range [0.6875, 0.8125]
            ((0.75, 1, MPFR_RNDN), (0.5, -1, 'inexflag underflow')),
            ((0.75, 0, MPFR_RNDN), (1.0, 1, 'inexflag underflow')),
            ((0.75, -1, MPFR_RNDN), (1.0, 1, 'inexflag underflow')),

            # Exact result in the range (0.8125, 0.9375)
            ((0.875, 1, MPFR_RNDN), (1.0, 1, 'inexflag underflow')),
            ((0.875, 0, MPFR_RNDN), (1.0, 1, 'inexflag underflow')),
            ((0.875, -1, MPFR_RNDN), (1.0, 1, 'inexflag underflow')),

            # Exact result in the range [0.9375, 1.125]
            ((1.0, 1, MPFR_RNDN), (1.0, 1, 'inexflag underflow')),
            ((1.0, 0, MPFR_RNDN), (1.0, 0, 'underflow')),
            ((1.0, -1, MPFR_RNDN), (1.0, -1, 'inexflag underflow')),

            # Exact result in the range (1.125, 1.375)
            ((1.25, 1, MPFR_RNDN), (1.0, -1, 'inexflag underflow')),
            ((1.25, 0, MPFR_RNDN), (1.0, -1, 'inexflag underflow')),
            ((1.25, -1, MPFR_RNDN), (1.5, 1, 'inexflag underflow')),

            # Exact result in the range [1.375, 1.625]
            ((1.25, 1, MPFR_RNDN), (1.0, -1, 'inexflag underflow')),
            ((1.25, 0, MPFR_RNDN), (1.0, -1, 'inexflag underflow')),
            ((1.25, -1, MPFR_RNDN), (1.5, 1, 'inexflag underflow')),

            # Exact result in the range (1.625, 1.875)
            ((1.75, 1, MPFR_RNDN), (1.5, -1, 'inexflag underflow')),
            ((1.75, 0, MPFR_RNDN), (2.0, 1, 'inexflag underflow')),
            ((1.75, -1, MPFR_RNDN), (2.0, 1, 'inexflag underflow')),

            # Exact result in the range [1.875, 2.25]
            ((2.0, 1, MPFR_RNDN), (2.0, 1, 'inexflag')),
            ((2.0, 0, MPFR_RNDN), (2.0, 0, '')),
            ((2.0, -1, MPFR_RNDN), (2.0, -1, 'inexflag')),
        ]

        flag_testers = {
            'underflow': mpfr_underflow_p,
            'inexflag': mpfr_inexflag_p,
            'overflow': mpfr_overflow_p,
            'nanflag': mpfr_nanflag_p,
            'erangeflag': mpfr_erangeflag_p,
        }

        def get_current_flags():
            flags = set()
            for flag, tester in flag_testers.items():
                if tester():
                    flags.add(flag)
            return flags

        x = Mpfr(3)
        for inputs, outputs in test_data:
            val_in, ternary_in, rnd = inputs
            val_out, ternary_out, flags = outputs
            # All test values should be exactly representable in 4 bits.
            t = mpfr_set_d(x, val_in, MPFR_RNDN)
            assert t == 0
            with temporary_emin(0):
                mpfr_clear_flags()
                actual_ternary_out = mpfr_subnormalize(x, ternary_in, rnd)
                # Normalize return value from mpfr_subnormalize to -1, 0 or 1.
                if actual_ternary_out < 0:
                    actual_ternary_out = -1
                elif actual_ternary_out > 0:
                    actual_ternary_out = 1
                actual_flags = get_current_flags()
                actual_val_out = mpfr_get_d(x, MPFR_RNDN)
            self.assertEqual(actual_val_out, val_out)
            self.assertEqual(actual_ternary_out, ternary_out)
            self.assertEqual(actual_flags, set(flags.split()))

    def test_flags_clear(self):
        mpfr_set_underflow()
        mpfr_set_inexflag()

        self.assertTrue(mpfr_underflow_p())
        self.assertTrue(mpfr_inexflag_p())

        mpfr_flags_clear(MPFR_FLAGS_INEXACT)
        self.assertTrue(mpfr_underflow_p())
        self.assertFalse(mpfr_inexflag_p())

        mpfr_flags_clear(MPFR_FLAGS_ALL)
        self.assertFalse(mpfr_underflow_p())
        self.assertFalse(mpfr_inexflag_p())

    def test_flags_set(self):
        self.assertFalse(mpfr_overflow_p())
        self.assertFalse(mpfr_erangeflag_p())

        mpfr_flags_set(MPFR_FLAGS_OVERFLOW)
        self.assertTrue(mpfr_overflow_p())
        self.assertFalse(mpfr_erangeflag_p())

        mpfr_flags_set(MPFR_FLAGS_ALL)
        self.assertTrue(mpfr_overflow_p())
        self.assertTrue(mpfr_erangeflag_p())

    def test_flags_test(self):
        mpfr_set_divby0()
        mpfr_set_nanflag()

        self.assertEqual(mpfr_flags_test(MPFR_FLAGS_DIVBY0), MPFR_FLAGS_DIVBY0)
        self.assertEqual(
            mpfr_flags_test(MPFR_FLAGS_ALL),
            MPFR_FLAGS_DIVBY0 | MPFR_FLAGS_NAN,
        )
        self.assertEqual(
            mpfr_flags_test(MPFR_FLAGS_NAN | MPFR_FLAGS_UNDERFLOW),
            MPFR_FLAGS_NAN,
        )

    def test_flags_save(self):
        mpfr_set_overflow()
        mpfr_set_erangeflag()
        self.assertEqual(
            mpfr_flags_save(),
            MPFR_FLAGS_OVERFLOW | MPFR_FLAGS_ERANGE,
        )

    def test_flags_restore(self):
        mpfr_set_nanflag()
        mpfr_flags_restore(
            MPFR_FLAGS_OVERFLOW | MPFR_FLAGS_UNDERFLOW,
            MPFR_FLAGS_OVERFLOW | MPFR_FLAGS_DIVBY0,
        )

        self.assertEqual(
            mpfr_flags_save(),
            MPFR_FLAGS_OVERFLOW | MPFR_FLAGS_NAN,
        )

    def test_flag_macros(self):
        individual_flags = [
            MPFR_FLAGS_UNDERFLOW,
            MPFR_FLAGS_OVERFLOW,
            MPFR_FLAGS_NAN,
            MPFR_FLAGS_INEXACT,
            MPFR_FLAGS_ERANGE,
            MPFR_FLAGS_DIVBY0,
        ]

        # Check each flag is a power of 2.
        for flag in individual_flags:
            self.assertIsInstance(flag, int)
            self.assertGreater(flag, 0)
            self.assertEqual(flag & (flag - 1), 0)

        # Check all flags are distinct.
        self.assertEqual(
            len(individual_flags),
            len(set(individual_flags)),
        )

        # Check MPFR_FLAGS_ALL comprises all the flags.
        acc = 0
        for flag in individual_flags:
            acc |= flag
        self.assertEqual(acc, MPFR_FLAGS_ALL)

    def test_set_d(self):
        x = Mpfr(30)
        mpfr_set_d(x, 0.1, MPFR_RNDN)
        self.assertEqual(
            mpfr_get_str(10, 0, x, MPFR_RNDN),
            ('99999999977', -1),
        )

    def test_set_nan(self):
        x = Mpfr(53)
        mpfr_set_nan(x)
        self.assertIs(mpfr_nan_p(x), True)

    def test_set_inf(self):
        x = Mpfr(53)
        mpfr_set_inf(x, 0)
        self.assertIs(mpfr_inf_p(x), True)
        self.assertIs(mpfr_signbit(x), False)

        mpfr_set_inf(x, 1)
        self.assertIs(mpfr_inf_p(x), True)
        self.assertIs(mpfr_signbit(x), False)

        mpfr_set_inf(x, -1)
        self.assertIs(mpfr_inf_p(x), True)
        self.assertIs(mpfr_signbit(x), True)

    def test_set_zero(self):
        x = Mpfr(53)
        mpfr_set_zero(x, 0)
        self.assertIs(mpfr_zero_p(x), True)
        self.assertIs(mpfr_signbit(x), False)

        mpfr_set_zero(x, 1)
        self.assertIs(mpfr_zero_p(x), True)
        self.assertIs(mpfr_signbit(x), False)

        mpfr_set_zero(x, -1)
        self.assertIs(mpfr_zero_p(x), True)
        self.assertIs(mpfr_signbit(x), True)

    def test_set_str(self):
        x = Mpfr(30)
        mpfr_set_str(x, '1.2345', 10, MPFR_RNDU)
        self.assertEqual(
            mpfr_get_str(10, 0, x, MPFR_RNDN),
            ('12345000003', 1),
        )
        mpfr_set_str(x, '1.2345', 10, MPFR_RNDD)
        self.assertEqual(
            mpfr_get_str(10, 0, x, MPFR_RNDN),
            ('12344999984', 1),
        )
        # Invalid base
        with self.assertRaises(ValueError):
            mpfr_set_str(x, '1.2345', 1, MPFR_RNDN)
        with self.assertRaises(ValueError):
            mpfr_set_str(x, '1.2345', 63, MPFR_RNDN)

    def test_strtofr(self):
        x = Mpfr(30)

        result, endindex = mpfr_strtofr(x, '135.6 789', 10, MPFR_RNDN)
        self.assertIn(result, (-1, 0, 1))
        self.assertEqual(endindex, 5)

        self.assertEqual(
            mpfr_get_str(10, 0, x, MPFR_RNDN),
            ('13559999990', 3),
        )

    def test_get_d_2exp(self):
        x = Mpfr(53)
        mpfr_set_d(x, 3.141592653589793, MPFR_RNDN)
        y, exp = mpfr_get_d_2exp(x, MPFR_RNDN)
        self.assertEqual(exp, 2)
        self.assertEqual(y, 0.7853981633974483)

<<<<<<< HEAD
    def test_frexp(self):
        x = Mpfr(53)
        sig = Mpfr(53)
        mpfr_set_d(x, 3.141592653589793, MPFR_RNDN)
        ternary, exp = mpfr_frexp(sig, x, MPFR_RNDN)
        self.assertEqual(ternary, 0)
        self.assertEqual(exp, 2)
        self.assertEqual(mpfr_get_d(sig, MPFR_RNDN), 0.7853981633974483)
=======
    def test_get_z_2exp(self):
        x = Mpfr(53)
        y = Mpfr(53)

        # Finite nonzero.
        mpfr_set_d(x, 3.141592653589793, MPFR_RNDN)
        z = Mpz_t()
        exp = mpfr_get_z_2exp(z, x)

        self.assertEqual(exp, -51)
        self.assertEqual(mpz_get_str(10, z), "7074237752028440")

        # Infinities and NaNs
        for special in [posinf(), neginf(), nan()]:
            mpfr_clear_flags()

            exp = mpfr_get_z_2exp(z, special)

            self.assertEqual(mpfr_flags_save(), MPFR_FLAGS_ERANGE)
            self.assertEqual(exp, mpfr_get_emin())
            self.assertEqual(mpz_get_str(10, z), "0")

        # Zeros
        for zero in [poszero(), negzero()]:
            mpfr_clear_flags()

            exp = mpfr_get_z_2exp(z, zero)

            self.assertEqual(mpfr_flags_save(), 0)
            self.assertEqual(exp, mpfr_get_emin())
            self.assertEqual(mpz_get_str(10, z), "0")

    def test_get_z(self):
        x = Mpfr(20)
        mpfr_const_pi(x, MPFR_RNDN)

        z = Mpz_t()
        rv = mpfr_get_z(z, x, MPFR_RNDD)
        self.assertEqual(mpz_get_str(10, z), "3")
        self.assertLess(rv, 0)

        rv = mpfr_get_z(z, x, MPFR_RNDU)
        self.assertEqual(mpz_get_str(10, z), "4")
        self.assertGreater(rv, 0)

        mpfr_set_d(x, 123.0, MPFR_RNDN)
        rv = mpfr_get_z(z, x, MPFR_RNDU)
        self.assertEqual(mpz_get_str(10, z), "123")
        self.assertEqual(rv, 0)

        for x in [posinf(), neginf(), nan()]:
            mpfr_clear_flags()

            rv = mpfr_get_z(z, x, MPFR_RNDN)

            self.assertEqual(mpfr_flags_save(), MPFR_FLAGS_ERANGE)
            self.assertEqual(rv, 0)
            self.assertEqual(mpz_get_str(10, z), "0")
>>>>>>> 24b10f2d

    def test_get_str(self):
        x = Mpfr(20)
        mpfr_const_pi(x, MPFR_RNDN)

        # Invalid base
        with self.assertRaises(ValueError):
            mpfr_get_str(1, 0, x, MPFR_RNDN)
        with self.assertRaises(ValueError):
            mpfr_get_str(63, 0, x, MPFR_RNDN)

        # Invalid number of digits: note that there's a currently (07/2014)
        # undocumented feature of MPFR that mpfr_get_str works for n = 1
        # and non-binary bases.  We make use of this for BigFloat string
        # formatting.
        with self.assertRaises((ValueError, OverflowError)):
            mpfr_get_str(10, -1, x, MPFR_RNDN)
        with self.assertRaises((ValueError, OverflowError)):
            mpfr_get_str(8, -1, x, MPFR_RNDN)
        with self.assertRaises(ValueError):
            mpfr_get_str(8, 1, x, MPFR_RNDN)

        # Check the undocumented feature mentioned above.
        x = Mpfr(20)
        mpfr_set_str(x, '64', 10, MPFR_RNDN)
        self.assertEqual(
            mpfr_get_str(10, 1, x, MPFR_RNDN),
            ('6', 2),
        )
        self.assertEqual(
            mpfr_get_str(10, 1, x, MPFR_RNDU),
            ('7', 2),
        )

        # Bases other than 10
        x = Mpfr(20)
        mpfr_set_str(x, '64', 10, MPFR_RNDN)
        self.assertEqual(
            mpfr_get_str(10, 2, x, MPFR_RNDN),
            ('64', 2),
        )
        self.assertEqual(
            mpfr_get_str(10, 0, x, MPFR_RNDN),
            ('64000000', 2),
        )
        self.assertEqual(
            mpfr_get_str(2, 0, x, MPFR_RNDN),
            ('10000000000000000000', 7),
        )
        self.assertEqual(
            mpfr_get_str(3, 0, x, MPFR_RNDN),
            ('21010000000000', 4),
        )
        self.assertEqual(
            mpfr_get_str(62, 0, x, MPFR_RNDN),
            ('12000', 2),
        )

        # Type of result.
        digits, exp = mpfr_get_str(10, 0, x, MPFR_RNDN)
        self.assertIsInstance(digits, str)
        self.assertIsInstance(exp, int)

    def test_rounding_modes(self):
        self.assertEqual(MPFR_RNDN, 0)
        self.assertIsInstance(MPFR_RNDZ, int)
        self.assertIsInstance(MPFR_RNDU, int)
        self.assertIsInstance(MPFR_RNDD, int)
        self.assertIsInstance(MPFR_RNDA, int)

    def test_exponent_bounds(self):
        # Just exercise the exponent bound functions.
        self.assertIsInstance(mpfr_get_emin(), int)
        self.assertIsInstance(mpfr_get_emin_min(), int)
        self.assertIsInstance(mpfr_get_emin_max(), int)
        self.assertIsInstance(mpfr_get_emax(), int)
        self.assertIsInstance(mpfr_get_emax_min(), int)
        self.assertIsInstance(mpfr_get_emax_max(), int)

    def test_get_and_set_emin(self):
        # Setting exponent bounds
        old_emin = mpfr_get_emin()
        mpfr_set_emin(-56)
        try:
            self.assertEqual(mpfr_get_emin(), -56)
        finally:
            mpfr_set_emin(old_emin)
        self.assertEqual(mpfr_get_emin(), old_emin)

    def test_get_and_set_emax(self):
        old_emax = mpfr_get_emax()
        mpfr_set_emax(777)
        try:
            self.assertEqual(mpfr_get_emax(), 777)
        finally:
            mpfr_set_emax(old_emax)
        self.assertEqual(mpfr_get_emax(), old_emax)

    def test_flags(self):
        # Exercise flag getting and setting methods.
        mpfr_set_underflow()
        self.assertIs(mpfr_underflow_p(), True)
        mpfr_clear_underflow()
        self.assertIs(mpfr_underflow_p(), False)

        mpfr_set_overflow()
        self.assertIs(mpfr_overflow_p(), True)
        mpfr_clear_overflow()
        self.assertIs(mpfr_overflow_p(), False)

        mpfr_set_divby0()
        self.assertIs(mpfr_divby0_p(), True)
        mpfr_clear_divby0()
        self.assertIs(mpfr_divby0_p(), False)

        mpfr_set_nanflag()
        self.assertIs(mpfr_nanflag_p(), True)
        mpfr_clear_nanflag()
        self.assertIs(mpfr_nanflag_p(), False)

        mpfr_set_inexflag()
        self.assertIs(mpfr_inexflag_p(), True)
        mpfr_clear_inexflag()
        self.assertIs(mpfr_inexflag_p(), False)

        mpfr_set_erangeflag()
        self.assertIs(mpfr_erangeflag_p(), True)
        mpfr_clear_erangeflag()
        self.assertIs(mpfr_erangeflag_p(), False)

    def test_limits(self):
        # Regression test for badly-defined LONG_MAX and LONG_MIN.
        self.assertGreaterEqual(_LONG_MAX, 2**31 - 1)
        self.assertLessEqual(_LONG_MIN, -2**31)

    # Testcase assertions.

    @contextlib.contextmanager
    def assertIssuesDeprecationWarning(self):
        with warnings.catch_warnings(record=True) as w:
            warnings.simplefilter("always")
            yield
            self.assertEqual(len(w), 1)
            self.assertTrue(issubclass(w[-1].category, DeprecationWarning))
            self.assertIn("deprecated", str(w[-1].message))


if __name__ == '__main__':
    unittest.main()<|MERGE_RESOLUTION|>--- conflicted
+++ resolved
@@ -22,14 +22,20 @@
 from mpfr import (
     _LONG_MIN, _LONG_MAX, _ULONG_MAX,
 
-    MPFR_RNDN, MPFR_RNDZ, MPFR_RNDU, MPFR_RNDD, MPFR_RNDA,
+    # Rounding modes
+    MPFR_RNDN,
+    MPFR_RNDZ,
+    MPFR_RNDU,
+    MPFR_RNDD,
+    MPFR_RNDA,
+
+    # Precision limits
     MPFR_PREC_MIN, MPFR_PREC_MAX,
 
-<<<<<<< HEAD
-    MPFR_FREE_LOCAL_CACHE, MPFR_FREE_GLOBAL_CACHE,
-
-    # Base extension type
-=======
+    # Free cache policy (for mpfr_free_cache2)
+    MPFR_FREE_LOCAL_CACHE,
+    MPFR_FREE_GLOBAL_CACHE,
+
     # Flag constants
     MPFR_FLAGS_UNDERFLOW,
     MPFR_FLAGS_OVERFLOW,
@@ -41,7 +47,6 @@
 
     # Base extension types
     Mpz_t,
->>>>>>> 24b10f2d
     Mpfr_t,
 
     # MPZ functions
@@ -67,11 +72,8 @@
     mpfr_set_ui,
     mpfr_set_si,
     mpfr_set_d,
-<<<<<<< HEAD
+    mpfr_set_z,
     mpfr_set_ui_2exp,
-=======
-    mpfr_set_z,
->>>>>>> 24b10f2d
     mpfr_set_si_2exp,
     mpfr_set_z_2exp,
     mpfr_set_str,
@@ -86,13 +88,10 @@
     mpfr_get_si,
     mpfr_get_ui,
     mpfr_get_d_2exp,
-<<<<<<< HEAD
     mpfr_frexp,
-=======
     mpfr_get_z_2exp,
     mpfr_get_z,
 
->>>>>>> 24b10f2d
     mpfr_get_str,
     mpfr_fits_ulong_p,
     mpfr_fits_slong_p,
@@ -510,7 +509,6 @@
         mpfr_set_si_2exp(x, 11, 5, MPFR_RNDN)
         self.assertEqual(mpfr_get_si(x, MPFR_RNDN), 352)
 
-<<<<<<< HEAD
     def test_set_ui_2exp(self):
         x = Mpfr(64)
         mpfr_set_ui_2exp(x, 11, 5, MPFR_RNDN)
@@ -518,7 +516,7 @@
         with self.assertRaises(OverflowError):
             mpfr_set_ui_2exp(x, -1, 5, MPFR_RNDN)
         self.assertIs(mpfr_erangeflag_p(), False)
-=======
+
     def test_set_z_2exp(self):
         z = Mpz_t()
         mpz_set_str(z, "11", 10)
@@ -526,7 +524,6 @@
         x = Mpfr(64)
         mpfr_set_z_2exp(x, z, 5, MPFR_RNDN)
         self.assertEqual(mpfr_get_si(x, MPFR_RNDN), 352)
->>>>>>> 24b10f2d
 
     def test_swap(self):
         x = Mpfr(17)
@@ -2427,7 +2424,6 @@
         self.assertEqual(exp, 2)
         self.assertEqual(y, 0.7853981633974483)
 
-<<<<<<< HEAD
     def test_frexp(self):
         x = Mpfr(53)
         sig = Mpfr(53)
@@ -2436,7 +2432,7 @@
         self.assertEqual(ternary, 0)
         self.assertEqual(exp, 2)
         self.assertEqual(mpfr_get_d(sig, MPFR_RNDN), 0.7853981633974483)
-=======
+
     def test_get_z_2exp(self):
         x = Mpfr(53)
         y = Mpfr(53)
@@ -2495,7 +2491,6 @@
             self.assertEqual(mpfr_flags_save(), MPFR_FLAGS_ERANGE)
             self.assertEqual(rv, 0)
             self.assertEqual(mpz_get_str(10, z), "0")
->>>>>>> 24b10f2d
 
     def test_get_str(self):
         x = Mpfr(20)
