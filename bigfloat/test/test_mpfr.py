# Copyright 2009--2019 Mark Dickinson.
#
# This file is part of the bigfloat package.
#
# The bigfloat package is free software: you can redistribute it and/or modify
# it under the terms of the GNU Lesser General Public License as published by
# the Free Software Foundation, either version 3 of the License, or (at your
# option) any later version.
#
# The bigfloat package is distributed in the hope that it will be useful, but
# WITHOUT ANY WARRANTY; without even the implied warranty of MERCHANTABILITY or
# FITNESS FOR A PARTICULAR PURPOSE.  See the GNU Lesser General Public License
# for more details.
#
# You should have received a copy of the GNU Lesser General Public License
# along with the bigfloat package.  If not, see <http://www.gnu.org/licenses/>.

import contextlib
import unittest

from mpfr import (
    _LONG_MIN, _LONG_MAX,

    MPFR_RNDN, MPFR_RNDZ, MPFR_RNDU, MPFR_RNDD, MPFR_RNDA,
    MPFR_PREC_MIN, MPFR_PREC_MAX,

<<<<<<< HEAD
    # Base extension types
    Mpz_t,
=======
    # Flag constants
    MPFR_FLAGS_UNDERFLOW,
    MPFR_FLAGS_OVERFLOW,
    MPFR_FLAGS_NAN,
    MPFR_FLAGS_INEXACT,
    MPFR_FLAGS_ERANGE,
    MPFR_FLAGS_DIVBY0,
    MPFR_FLAGS_ALL,

    # Base extension type
>>>>>>> b7869eab
    Mpfr_t,

    mpfr_initialized_p,

    # 5.1 Initialization Functions
    mpfr_init2,
    mpfr_inits2,
    mpfr_clear,
    mpfr_clears,
    mpfr_init,
    mpfr_inits,
    mpfr_set_default_prec,
    mpfr_get_default_prec,
    mpfr_set_prec,
    mpfr_get_prec,

    # 5.2 Assignment Functions
    mpfr_set,
    mpfr_set_si,
    mpfr_set_d,
    mpfr_set_z,
    mpfr_set_si_2exp,
    mpfr_set_str,
    mpfr_strtofr,
    mpfr_set_nan,
    mpfr_set_inf,
    mpfr_set_zero,
    mpfr_swap,

    # 5.4 Conversion Functions
    mpfr_get_d,
    mpfr_get_si,
    mpfr_get_d_2exp,
    mpfr_get_z_2exp,

    mpfr_get_str,
    mpfr_fits_slong_p,

    # 5.5 Basic Arithmetic Functions
    mpfr_add,
    mpfr_sub,
    mpfr_mul,
    mpfr_sqr,
    mpfr_div,
    mpfr_sqrt,
    mpfr_rec_sqrt,
    mpfr_cbrt,
    mpfr_root,
    mpfr_pow,
    mpfr_neg,
    mpfr_abs,
    mpfr_dim,

    # 5.6 Comparison Functions
    mpfr_cmp,
    mpfr_cmpabs,
    mpfr_nan_p,
    mpfr_inf_p,
    mpfr_number_p,
    mpfr_zero_p,
    mpfr_regular_p,
    mpfr_sgn,
    mpfr_greater_p,
    mpfr_greaterequal_p,
    mpfr_less_p,
    mpfr_lessequal_p,
    mpfr_equal_p,
    mpfr_lessgreater_p,
    mpfr_unordered_p,

    # 5.7 Special Functions
    mpfr_log,
    mpfr_log2,
    mpfr_log10,

    mpfr_exp,
    mpfr_exp2,
    mpfr_exp10,

    mpfr_cos,
    mpfr_sin,
    mpfr_tan,
    mpfr_sin_cos,
    mpfr_sec,
    mpfr_csc,
    mpfr_cot,
    mpfr_acos,
    mpfr_asin,
    mpfr_atan,

    mpfr_atan2,

    mpfr_cosh,
    mpfr_sinh,
    mpfr_tanh,
    mpfr_sinh_cosh,
    mpfr_sech,
    mpfr_csch,
    mpfr_coth,
    mpfr_acosh,
    mpfr_asinh,
    mpfr_atanh,

    mpfr_fac_ui,

    mpfr_log1p,
    mpfr_expm1,
    mpfr_eint,
    mpfr_li2,
    mpfr_gamma,
    mpfr_lngamma,
    mpfr_lgamma,
    mpfr_digamma,
    mpfr_zeta,
    mpfr_zeta_ui,
    mpfr_erf,
    mpfr_erfc,
    mpfr_j0,
    mpfr_j1,
    mpfr_jn,
    mpfr_y0,
    mpfr_y1,
    mpfr_yn,

    mpfr_fma,
    mpfr_fms,
    mpfr_agm,
    mpfr_hypot,

    mpfr_ai,

    mpfr_const_log2,
    mpfr_const_pi,
    mpfr_const_euler,
    mpfr_const_catalan,
    mpfr_free_cache,

    # 5.10 Integer and Remainder Related Functions
    mpfr_rint,
    mpfr_ceil,
    mpfr_floor,
    mpfr_round,
    mpfr_trunc,

    mpfr_rint_ceil,
    mpfr_rint_floor,
    mpfr_rint_round,
    mpfr_rint_trunc,

    mpfr_frac,
    mpfr_modf,

    mpfr_fmod,
    mpfr_remainder,
    mpfr_remquo,
    mpfr_integer_p,

    # 5.11 Rounding Related Functions
    mpfr_set_default_rounding_mode,
    mpfr_get_default_rounding_mode,
    mpfr_prec_round,
    mpfr_can_round,
    mpfr_min_prec,
    mpfr_print_rnd_mode,

    # 5.12 Miscellaneous Functions
    mpfr_nexttoward,
    mpfr_nextabove,
    mpfr_nextbelow,
    mpfr_min,
    mpfr_max,
    mpfr_get_exp,
    mpfr_set_exp,
    mpfr_signbit,
    mpfr_setsign,
    mpfr_copysign,
    mpfr_get_version,
    MPFR_VERSION,
    MPFR_VERSION_MAJOR,
    MPFR_VERSION_MINOR,
    MPFR_VERSION_PATCHLEVEL,
    MPFR_VERSION_STRING,
    MPFR_VERSION_NUM,
    mpfr_get_patches,
    mpfr_buildopt_tls_p,
    mpfr_buildopt_decimal_p,
    mpfr_buildopt_gmpinternals_p,
    mpfr_buildopt_tune_case,

    # 5.13 Exception Related Functions
    mpfr_get_emin,
    mpfr_get_emax,

    mpfr_set_emin,
    mpfr_set_emax,

    mpfr_get_emin_min,
    mpfr_get_emin_max,
    mpfr_get_emax_min,
    mpfr_get_emax_max,

    mpfr_check_range,
    mpfr_subnormalize,

    mpfr_clear_underflow,
    mpfr_clear_overflow,
    mpfr_clear_nanflag,
    mpfr_clear_inexflag,
    mpfr_clear_erangeflag,

    mpfr_set_underflow,
    mpfr_set_overflow,
    mpfr_set_nanflag,
    mpfr_set_inexflag,
    mpfr_set_erangeflag,
    mpfr_set_divby0,

    mpfr_clear_flags,

    mpfr_underflow_p,
    mpfr_overflow_p,
    mpfr_nanflag_p,
    mpfr_inexflag_p,
    mpfr_erangeflag_p,

    mpfr_flags_clear,
    mpfr_flags_set,
    mpfr_flags_test,
    mpfr_flags_save,
    mpfr_flags_restore,
)


# Context manager for making a temporary change to emin.
@contextlib.contextmanager
def temporary_emin(emin):
    old_emin = mpfr_get_emin()
    mpfr_set_emin(emin)
    try:
        yield
    finally:
        mpfr_set_emin(old_emin)


# Context manager for making a temporary change to emax.
@contextlib.contextmanager
def temporary_emax(emax):
    old_emax = mpfr_get_emax()
    mpfr_set_emax(emax)
    try:
        yield
    finally:
        mpfr_set_emax(old_emax)


# Context manager for temporarily clearining flag state.
@contextlib.contextmanager
def temporary_flags():
    old_flags = mpfr_flags_save()
    mpfr_clear_flags()
    try:
        yield
    finally:
        mpfr_flags_restore(old_flags)


# Factory function for creating and initializing Mpfr_t instances.
def Mpfr(precision):
    self = Mpfr_t()
    mpfr_init2(self, precision)
    return self


class TestMpfr(unittest.TestCase):
    def setUp(self):
        # Make sure each test gets a fresh set of flags.
        self._flag_state = mpfr_flags_save()
        mpfr_clear_flags()

    def tearDown(self):
        mpfr_flags_restore(self._flag_state, MPFR_FLAGS_ALL)

    def test_initialized_p(self):
        x = Mpfr_t()
        self.assertIs(mpfr_initialized_p(x), False)
        mpfr_init2(x, 53)
        self.assertIs(mpfr_initialized_p(x), True)
        mpfr_clear(x)
        self.assertIs(mpfr_initialized_p(x), False)

    def test_clear_on_uninitialized_instance(self):
        x = Mpfr_t()
        with self.assertRaises(ValueError):
            mpfr_clear(x)

        mpfr_init2(x, 53)
        mpfr_clear(x)
        with self.assertRaises(ValueError):
            mpfr_clear(x)

    def test_init2_on_already_initialized_instance(self):
        x = Mpfr_t()
        mpfr_init2(x, 53)
        with self.assertRaises(ValueError):
            mpfr_init2(x, 53)

    def test_init2_bad_precision(self):
        x = Mpfr_t()
        with self.assertRaises(ValueError):
            mpfr_init2(x, -2)

    def test_init(self):
        x = Mpfr_t()
        mpfr_init(x)
        self.assertEqual(
            mpfr_get_prec(x),
            mpfr_get_default_prec(),
        )

    def test_init_on_already_initialized_instance(self):
        x = Mpfr_t()
        mpfr_init(x)
        with self.assertRaises(ValueError):
            mpfr_init(x)

    def test_inits2_and_clears(self):
        args = [Mpfr_t() for _ in range(3)]
        for arg in args:
            self.assertIs(mpfr_initialized_p(arg), False)
        mpfr_inits2(123, *args)
        for arg in args:
            self.assertIs(mpfr_initialized_p(arg), True)
            self.assertEqual(mpfr_get_prec(arg), 123)
        mpfr_clears(*args)
        for arg in args:
            self.assertIs(mpfr_initialized_p(arg), False)

        # check bad precision
        with self.assertRaises(ValueError):
            mpfr_inits2(-2, *args)
        with self.assertRaises(ValueError):
            mpfr_inits2(-2)

    def test_inits_and_clears(self):
        args = [Mpfr_t() for _ in range(3)]
        for arg in args:
            self.assertIs(mpfr_initialized_p(arg), False)
        mpfr_inits(*args)
        for arg in args:
            self.assertIs(mpfr_initialized_p(arg), True)
            self.assertEqual(mpfr_get_prec(arg), mpfr_get_default_prec())
        mpfr_clears(*args)
        for arg in args:
            self.assertIs(mpfr_initialized_p(arg), False)

    def test_get_and_set_default_prec(self):
        old_default_prec = mpfr_get_default_prec()
        mpfr_set_default_prec(200)
        try:
            self.assertEqual(mpfr_get_default_prec(), 200)
        finally:
            mpfr_set_default_prec(old_default_prec)
        self.assertEqual(mpfr_get_default_prec(), old_default_prec)

    def test_bad_constructor(self):
        with self.assertRaises(TypeError):
            Mpfr()

        with self.assertRaises(TypeError):
            Mpfr("not a number")

        with self.assertRaises(TypeError):
            Mpfr(10, 11)

        with self.assertRaises(ValueError):
            Mpfr(MPFR_PREC_MIN - 1)

        with self.assertRaises((ValueError, OverflowError)):
            Mpfr(MPFR_PREC_MAX + 1)

    def test_constructor(self):
        x = Mpfr(10)
        self.assertIsInstance(x, Mpfr_t)
        y = Mpfr(20)
        self.assertIsInstance(y, Mpfr_t)

    def test_get_and_set_prec(self):
        x = Mpfr(10)
        self.assertEqual(mpfr_get_prec(x), 10)
        mpfr_set_prec(x, 20)
        self.assertEqual(mpfr_get_prec(x), 20)

    def test_get_d_and_set_d(self):
        x = Mpfr(53)
        mpfr_set_d(x, 1.2345, MPFR_RNDN)
        self.assertEqual(mpfr_get_d(x, MPFR_RNDN), 1.2345)

    def test_set_si_2exp(self):
        x = Mpfr(64)
        mpfr_set_si_2exp(x, 11, 5, MPFR_RNDN)
        self.assertEqual(mpfr_get_si(x, MPFR_RNDN), 352)

    def test_swap(self):
        x = Mpfr(17)
        y = Mpfr(23)
        mpfr_set_si(x, 56789, MPFR_RNDN)
        mpfr_set_si(y, 12345, MPFR_RNDN)
        mpfr_swap(x, y)
        self.assertEqual(mpfr_get_si(x, MPFR_RNDN), 12345)
        self.assertEqual(mpfr_get_si(y, MPFR_RNDN), 56789)
        self.assertEqual(mpfr_get_prec(x), 23)
        self.assertEqual(mpfr_get_prec(y), 17)

    def test_fits_slong_p(self):
        x = Mpfr(64)
        mpfr_set_si(x, _LONG_MAX, MPFR_RNDN)
        self.assertIs(mpfr_fits_slong_p(x, MPFR_RNDN), True)

        x = Mpfr(64)
        mpfr_set_si(x, _LONG_MIN, MPFR_RNDN)
        self.assertIs(mpfr_fits_slong_p(x, MPFR_RNDN), True)

        x = Mpfr(28)
        mpfr_set_si(x, _LONG_MAX, MPFR_RNDN)
        self.assertIs(mpfr_fits_slong_p(x, MPFR_RNDN), False)

    def test_get_si_and_set_si(self):
        x = Mpfr(64)
        # Check roundtrip.
        mpfr_set_si(x, 2367, MPFR_RNDN)
        self.assertEqual(mpfr_get_si(x, MPFR_RNDN), 2367)

        # Check set_si from long
        mpfr_set_si(x, 5789, MPFR_RNDN)
        self.assertEqual(mpfr_get_si(x, MPFR_RNDN), 5789)

        # Check set_si from out-of-range arguments.
        with self.assertRaises(OverflowError):
            mpfr_set_si(x, _LONG_MAX + 1, MPFR_RNDN)

        with self.assertRaises(OverflowError):
            mpfr_set_si(x, _LONG_MIN - 1, MPFR_RNDN)

        # None of the above should have set the erange flag.
        self.assertIs(mpfr_erangeflag_p(), False)

        # Check get_si with out-of-range values.
        mpfr_set_inf(x, 0)
        self.assertEqual(mpfr_get_si(x, MPFR_RNDN), _LONG_MAX)
        self.assertIs(mpfr_erangeflag_p(), True)
        mpfr_clear_erangeflag()

        mpfr_set_inf(x, -1)
        self.assertEqual(mpfr_get_si(x, MPFR_RNDN), _LONG_MIN)
        self.assertIs(mpfr_erangeflag_p(), True)
        mpfr_clear_erangeflag()

        mpfr_set_d(x, 1e100, MPFR_RNDN)
        self.assertEqual(mpfr_get_si(x, MPFR_RNDN), _LONG_MAX)
        self.assertIs(mpfr_erangeflag_p(), True)
        mpfr_clear_erangeflag()

        mpfr_set_d(x, -1e100, MPFR_RNDN)
        self.assertEqual(mpfr_get_si(x, MPFR_RNDN), _LONG_MIN)
        self.assertIs(mpfr_erangeflag_p(), True)
        mpfr_clear_erangeflag()

    def test_none_argument(self):
        with self.assertRaises(TypeError):
            mpfr_const_pi(None, MPFR_RNDN)

    def test_set(self):
        x = Mpfr(30)
        y = Mpfr(30)
        mpfr_const_pi(x, MPFR_RNDN)
        mpfr_set(y, x, MPFR_RNDN)
        self.assertEqual(
            mpfr_get_str(10, 0, x, MPFR_RNDN),
            mpfr_get_str(10, 0, y, MPFR_RNDN),
        )
        # Invalid rounding mode.
        with self.assertRaises(ValueError):
            mpfr_set(y, x, -1)

    def test_neg(self):
        x = Mpfr(30)
        y = Mpfr(30)
        mpfr_const_pi(x, MPFR_RNDN)
        mpfr_neg(y, x, MPFR_RNDN)
        self.assertEqual(
            mpfr_get_str(10, 0, y, MPFR_RNDN),
            ('-31415926553', 1),
        )

    def test_abs(self):
        x = Mpfr(53)
        y = Mpfr(53)
        mpfr_set_d(x, -0.567, MPFR_RNDN)
        mpfr_abs(y, x, MPFR_RNDN)
        self.assertEqual(
            mpfr_get_d(y, MPFR_RNDN),
            0.567,
        )
        mpfr_set_d(x, 0.123, MPFR_RNDN)
        mpfr_abs(y, x, MPFR_RNDN)
        self.assertEqual(
            mpfr_get_d(y, MPFR_RNDN),
            0.123,
        )

    def test_add(self):
        x = Mpfr(30)
        y = Mpfr(30)
        z = Mpfr(30)
        mpfr_set_d(x, 7.0, MPFR_RNDN)
        mpfr_set_d(y, 11.0, MPFR_RNDN)
        mpfr_add(z, x, y, MPFR_RNDN)
        self.assertEqual(
            mpfr_get_str(10, 0, z, MPFR_RNDN),
            ('18000000000', 2),
        )

    def test_sub(self):
        x = Mpfr(30)
        y = Mpfr(30)
        z = Mpfr(30)
        mpfr_set_d(x, 7.0, MPFR_RNDN)
        mpfr_set_d(y, 11.0, MPFR_RNDN)
        mpfr_sub(z, x, y, MPFR_RNDN)
        self.assertEqual(
            mpfr_get_str(10, 0, z, MPFR_RNDN),
            ('-40000000000', 1),
        )

    def test_dim(self):
        x = Mpfr(30)
        y = Mpfr(30)
        z = Mpfr(30)
        mpfr_set_d(x, 7.0, MPFR_RNDN)
        mpfr_set_d(y, 11.0, MPFR_RNDN)
        mpfr_dim(z, x, y, MPFR_RNDN)
        self.assertEqual(
            mpfr_get_d(z, MPFR_RNDN),
            0.0,
        )
        mpfr_dim(z, y, x, MPFR_RNDN)
        self.assertEqual(
            mpfr_get_d(z, MPFR_RNDN),
            4.0,
        )

    def test_mul(self):
        x = Mpfr(30)
        y = Mpfr(30)
        z = Mpfr(30)
        mpfr_set_d(x, 7.0, MPFR_RNDN)
        mpfr_set_d(y, 11.0, MPFR_RNDN)
        mpfr_mul(z, x, y, MPFR_RNDN)
        self.assertEqual(
            mpfr_get_str(10, 0, z, MPFR_RNDN),
            ('77000000000', 2),
        )

    def test_sqr(self):
        x = Mpfr(53)
        y = Mpfr(53)
        mpfr_set_si(x, 23, MPFR_RNDN)
        mpfr_sqr(y, x, MPFR_RNDN)
        self.assertEqual(mpfr_get_si(y, MPFR_RNDN), 23 ** 2)

    def test_div(self):
        x = Mpfr(30)
        y = Mpfr(30)
        z = Mpfr(30)
        mpfr_set_d(x, 7.0, MPFR_RNDN)
        mpfr_set_d(y, 11.0, MPFR_RNDN)
        mpfr_div(z, x, y, MPFR_RNDN)
        self.assertEqual(
            mpfr_get_str(10, 0, z, MPFR_RNDN),
            ('63636363670', 0),
        )

    def test_sqrt(self):
        x = Mpfr(53)
        y = Mpfr(53)
        mpfr_set_si(x, 23 ** 2, MPFR_RNDN)
        mpfr_sqrt(y, x, MPFR_RNDN)
        self.assertEqual(mpfr_get_si(y, MPFR_RNDN), 23)

    def test_rec_sqrt(self):
        x = Mpfr(53)
        y = Mpfr(53)
        mpfr_set_si(x, 23 ** 2, MPFR_RNDN)
        mpfr_rec_sqrt(y, x, MPFR_RNDN)
        self.assertEqual(mpfr_get_d(y, MPFR_RNDN), 0.043478260869565216)

    def test_cbrt(self):
        x = Mpfr(53)
        y = Mpfr(53)
        mpfr_set_si(x, 23 ** 3, MPFR_RNDN)
        mpfr_cbrt(y, x, MPFR_RNDN)
        self.assertEqual(mpfr_get_si(y, MPFR_RNDN), 23)

    def test_root(self):
        x = Mpfr(53)
        y = Mpfr(53)
        mpfr_set_si(x, -(23 ** 5), MPFR_RNDN)
        mpfr_root(y, x, 5, MPFR_RNDN)
        self.assertEqual(mpfr_get_d(y, MPFR_RNDN), -23.0)

    def test_pow(self):
        x = Mpfr(30)
        y = Mpfr(30)
        z = Mpfr(30)
        mpfr_set_d(x, 7.0, MPFR_RNDN)
        mpfr_set_d(y, 11.0, MPFR_RNDN)
        mpfr_pow(z, x, y, MPFR_RNDN)
        self.assertEqual(
            mpfr_get_str(10, 0, z, MPFR_RNDN),
            ('19773267440', 10),
        )

    # 5.6 Comparison Functions

    def test_cmp(self):
        x = Mpfr(53)
        y = Mpfr(53)
        mpfr_set_si(x, 12, MPFR_RNDN)
        mpfr_set_si(y, 13, MPFR_RNDN)
        self.assertLess(mpfr_cmp(x, y), 0)
        self.assertEqual(mpfr_cmp(x, x), 0)
        self.assertGreater(mpfr_cmp(y, x), 0)

    def test_cmpabs(self):
        x = Mpfr(53)
        y = Mpfr(53)
        mpfr_set_si(x, 12, MPFR_RNDN)
        mpfr_set_si(y, -13, MPFR_RNDN)
        self.assertLess(mpfr_cmpabs(x, y), 0)
        self.assertEqual(mpfr_cmpabs(x, x), 0)
        self.assertGreater(mpfr_cmpabs(y, x), 0)

    def test_sgn(self):
        x = Mpfr(53)
        mpfr_set_si(x, 12, MPFR_RNDN)
        self.assertGreater(mpfr_sgn(x), 0)
        mpfr_set_si(x, -12, MPFR_RNDN)
        self.assertLess(mpfr_sgn(x), 0)
        mpfr_set_si(x, 0, MPFR_RNDN)
        self.assertEqual(mpfr_sgn(x), 0)

    def test_regular_p(self):
        x = Mpfr(53)
        mpfr_set_nan(x)
        self.assertIs(mpfr_regular_p(x), False)
        mpfr_set_inf(x, 1)
        self.assertIs(mpfr_regular_p(x), False)
        mpfr_set_zero(x, 1)
        self.assertIs(mpfr_regular_p(x), False)
        mpfr_set_si(x, 1, MPFR_RNDN)
        self.assertIs(mpfr_regular_p(x), True)

    def test_number_p(self):
        x = Mpfr(53)
        mpfr_set_nan(x)
        self.assertIs(mpfr_number_p(x), False)
        mpfr_set_inf(x, 1)
        self.assertIs(mpfr_number_p(x), False)
        mpfr_set_zero(x, 1)
        self.assertIs(mpfr_number_p(x), True)
        mpfr_set_si(x, 1, MPFR_RNDN)
        self.assertIs(mpfr_number_p(x), True)

    def test_equal_p(self):
        x = Mpfr(30)
        mpfr_const_pi(x, MPFR_RNDN)
        self.assertIs(
            mpfr_equal_p(x, x),
            True,
        )

    def test_lessequal_p(self):
        x = Mpfr(30)
        mpfr_const_pi(x, MPFR_RNDN)
        self.assertIs(
            mpfr_lessequal_p(x, x),
            True,
        )

    def test_less_p(self):
        x = Mpfr(30)
        mpfr_const_pi(x, MPFR_RNDN)
        self.assertIs(
            mpfr_less_p(x, x),
            False,
        )

    def test_greaterequal_p(self):
        x = Mpfr(30)
        mpfr_const_pi(x, MPFR_RNDN)
        self.assertIs(
            mpfr_greaterequal_p(x, x),
            True,
        )

    def test_greater_p(self):
        x = Mpfr(30)
        mpfr_const_pi(x, MPFR_RNDN)
        self.assertIs(
            mpfr_greater_p(x, x),
            False,
        )

    def test_lessgreater_p(self):
        x = Mpfr(53)
        y = Mpfr(53)
        z = Mpfr(53)
        mpfr_set_si(x, 2, MPFR_RNDN)
        mpfr_set_nan(y)
        mpfr_set_inf(z, 1)
        self.assertIs(
            mpfr_lessgreater_p(x, x),
            False,
        )
        self.assertIs(
            mpfr_lessgreater_p(x, y),
            False,
        )
        self.assertIs(
            mpfr_lessgreater_p(x, z),
            True,
        )
        self.assertIs(
            mpfr_lessgreater_p(y, y),
            False,
        )
        self.assertIs(
            mpfr_lessgreater_p(y, z),
            False,
        )
        self.assertIs(
            mpfr_lessgreater_p(z, z),
            False,
        )

    def test_unordered_p(self):
        x = Mpfr(53)
        y = Mpfr(53)
        z = Mpfr(53)
        mpfr_set_si(x, 2, MPFR_RNDN)
        mpfr_set_nan(y)
        mpfr_set_inf(z, 1)
        self.assertIs(
            mpfr_unordered_p(x, x),
            False,
        )
        self.assertIs(
            mpfr_unordered_p(x, y),
            True,
        )
        self.assertIs(
            mpfr_unordered_p(x, z),
            False,
        )
        self.assertIs(
            mpfr_unordered_p(y, y),
            True,
        )
        self.assertIs(
            mpfr_unordered_p(y, z),
            True,
        )
        self.assertIs(
            mpfr_unordered_p(z, z),
            False,
        )

    # 5.7 Special Functions
    def test_log(self):
        x = Mpfr(53)
        y = Mpfr(53)
        mpfr_set_d(x, 7.3, MPFR_RNDN)
        mpfr_log(y, x, MPFR_RNDN)
        self.assertEqual(
            mpfr_get_d(y, MPFR_RNDN),
            1.9878743481543455,
        )

    def test_log2(self):
        x = Mpfr(53)
        y = Mpfr(53)
        mpfr_set_d(x, 7.3, MPFR_RNDN)
        mpfr_log2(y, x, MPFR_RNDN)
        self.assertEqual(
            mpfr_get_d(y, MPFR_RNDN),
            2.867896463992655,
        )

    def test_log10(self):
        x = Mpfr(53)
        y = Mpfr(53)
        mpfr_set_d(x, 7.3, MPFR_RNDN)
        mpfr_log10(y, x, MPFR_RNDN)
        self.assertEqual(
            mpfr_get_d(y, MPFR_RNDN),
            0.8633228601204559,
        )

    def test_exp(self):
        x = Mpfr(53)
        y = Mpfr(53)
        mpfr_set_d(x, 7.3, MPFR_RNDN)
        mpfr_exp(y, x, MPFR_RNDN)
        self.assertEqual(
            mpfr_get_d(y, MPFR_RNDN),
            1480.299927584545,
        )

    def test_exp2(self):
        x = Mpfr(53)
        y = Mpfr(53)
        mpfr_set_d(x, 7.3, MPFR_RNDN)
        mpfr_exp2(y, x, MPFR_RNDN)
        self.assertEqual(
            mpfr_get_d(y, MPFR_RNDN),
            157.58648490814926,
        )

    def test_exp10(self):
        x = Mpfr(53)
        y = Mpfr(53)
        mpfr_set_d(x, 7.3, MPFR_RNDN)
        mpfr_exp10(y, x, MPFR_RNDN)
        self.assertEqual(
            mpfr_get_d(y, MPFR_RNDN),
            19952623.149688788,
        )

    def test_cos(self):
        x = Mpfr(53)
        y = Mpfr(53)
        mpfr_set_d(x, 7.3, MPFR_RNDN)
        mpfr_cos(y, x, MPFR_RNDN)
        self.assertEqual(
            mpfr_get_d(y, MPFR_RNDN),
            0.52607751738110533998,
        )

    def test_sin(self):
        x = Mpfr(53)
        y = Mpfr(53)
        mpfr_set_d(x, 7.3, MPFR_RNDN)
        mpfr_sin(y, x, MPFR_RNDN)
        self.assertEqual(
            mpfr_get_d(y, MPFR_RNDN),
            0.850436620628564424067,
        )

    def test_tan(self):
        x = Mpfr(53)
        y = Mpfr(53)
        mpfr_set_d(x, 7.3, MPFR_RNDN)
        mpfr_tan(y, x, MPFR_RNDN)
        self.assertEqual(
            mpfr_get_d(y, MPFR_RNDN),
            1.616561423993499104376,
        )

    def test_sin_cos(self):
        # Check that sin_cos results are identical to those provided by sin and
        # cos independently (including the ternary values).
        op = Mpfr(53)
        sop = Mpfr(53)
        cop = Mpfr(53)
        sop_single = Mpfr(53)
        cop_single = Mpfr(53)

        # N.B.  All that's guaranteed by the docs about the ternary values is
        # that they're +ve, 0 or -ve as appropriate; the assertEqual below may
        # be a little too strong.
        test_values = [x / 100.0 for x in range(-100, 100)]
        for test_value in test_values:
            mpfr_set_d(op, test_value, MPFR_RNDN)

            st, ct = mpfr_sin_cos(sop, cop, op, MPFR_RNDN)
            st_single = mpfr_sin(sop_single, op, MPFR_RNDN)
            ct_single = mpfr_cos(cop_single, op, MPFR_RNDN)

            # Check ternary values.
            self.assertEqual(st, st_single)
            self.assertEqual(ct, ct_single)

            # Check sin and cos values.
            self.assertTrue(mpfr_equal_p(sop, sop_single))
            self.assertTrue(mpfr_equal_p(cop, cop_single))

    def test_sec(self):
        x = Mpfr(53)
        y = Mpfr(53)
        mpfr_set_d(x, 7.3, MPFR_RNDN)
        mpfr_sec(y, x, MPFR_RNDN)
        self.assertEqual(
            mpfr_get_d(y, MPFR_RNDN),
            1.90086055184063662072,
        )

    def test_csc(self):
        x = Mpfr(53)
        y = Mpfr(53)
        mpfr_set_d(x, 7.3, MPFR_RNDN)
        mpfr_csc(y, x, MPFR_RNDN)
        self.assertEqual(
            mpfr_get_d(y, MPFR_RNDN),
            1.17586657928828617564,
        )

    def test_cot(self):
        x = Mpfr(53)
        y = Mpfr(53)
        mpfr_set_d(x, 7.3, MPFR_RNDN)
        mpfr_cot(y, x, MPFR_RNDN)
        self.assertEqual(
            mpfr_get_d(y, MPFR_RNDN),
            0.6185969708033942509443,
        )

    def test_acos(self):
        x = Mpfr(53)
        y = Mpfr(53)
        mpfr_set_d(x, 0.625, MPFR_RNDN)
        mpfr_acos(y, x, MPFR_RNDN)
        self.assertEqual(
            mpfr_get_d(y, MPFR_RNDN),
            0.895664793857864972022,
        )

    def test_asin(self):
        x = Mpfr(53)
        y = Mpfr(53)
        mpfr_set_d(x, 0.625, MPFR_RNDN)
        mpfr_asin(y, x, MPFR_RNDN)
        self.assertEqual(
            mpfr_get_d(y, MPFR_RNDN),
            0.675131532937031647209,
        )

    def test_atan(self):
        x = Mpfr(53)
        y = Mpfr(53)
        mpfr_set_d(x, 0.625, MPFR_RNDN)
        mpfr_atan(y, x, MPFR_RNDN)
        self.assertEqual(
            mpfr_get_d(y, MPFR_RNDN),
            0.558599315343562435972,
        )

    def test_atan2(self):
        x = Mpfr(53)
        y = Mpfr(53)
        z = Mpfr(53)
        mpfr_set_d(x, 0.35, MPFR_RNDN)
        mpfr_set_d(y, 0.88, MPFR_RNDN)
        mpfr_atan2(z, y, x, MPFR_RNDN)
        self.assertEqual(
            mpfr_get_d(z, MPFR_RNDN),
            1.1922507314834034,
        )

    def test_cosh(self):
        x = Mpfr(53)
        y = Mpfr(53)
        mpfr_set_d(x, 7.3, MPFR_RNDN)
        mpfr_cosh(y, x, MPFR_RNDN)
        self.assertEqual(
            mpfr_get_d(y, MPFR_RNDN),
            740.15030156166007686,
        )

    def test_sinh(self):
        x = Mpfr(53)
        y = Mpfr(53)
        mpfr_set_d(x, 7.3, MPFR_RNDN)
        mpfr_sinh(y, x, MPFR_RNDN)
        self.assertEqual(
            mpfr_get_d(y, MPFR_RNDN),
            740.14962602288488302,
        )

    def test_tanh(self):
        x = Mpfr(53)
        y = Mpfr(53)
        mpfr_set_d(x, 7.3, MPFR_RNDN)
        mpfr_tanh(y, x, MPFR_RNDN)
        self.assertEqual(
            mpfr_get_d(y, MPFR_RNDN),
            0.99999908729514293447,
        )

    def test_sinh_cosh(self):
        # Check that sinh_cosh results are identical to those provided by sinh
        # and cosh independently (including the ternary values).
        op = Mpfr(53)
        sop = Mpfr(53)
        cop = Mpfr(53)
        sop_single = Mpfr(53)
        cop_single = Mpfr(53)

        # N.B.  All that's guaranteed by the docs about the ternary values is
        # that they're +ve, 0 or -ve as appropriate; the assertEqual below may
        # be a little too strong.
        test_values = [x / 100.0 for x in range(-100, 100)]
        for test_value in test_values:
            mpfr_set_d(op, test_value, MPFR_RNDN)

            st, ct = mpfr_sinh_cosh(sop, cop, op, MPFR_RNDN)
            st_single = mpfr_sinh(sop_single, op, MPFR_RNDN)
            ct_single = mpfr_cosh(cop_single, op, MPFR_RNDN)

            # Check ternary values.
            self.assertEqual(st, st_single)
            self.assertEqual(ct, ct_single)

            # Check sinh and cosh values.
            self.assertTrue(mpfr_equal_p(sop, sop_single))
            self.assertTrue(mpfr_equal_p(cop, cop_single))

    def test_sech(self):
        x = Mpfr(53)
        y = Mpfr(53)
        mpfr_set_d(x, 7.3, MPFR_RNDN)
        mpfr_sech(y, x, MPFR_RNDN)
        self.assertEqual(
            mpfr_get_d(y, MPFR_RNDN),
            0.0013510769338201674601516852324956868915,
        )

    def test_csch(self):
        x = Mpfr(53)
        y = Mpfr(53)
        mpfr_set_d(x, 7.3, MPFR_RNDN)
        mpfr_csch(y, x, MPFR_RNDN)
        self.assertEqual(
            mpfr_get_d(y, MPFR_RNDN),
            0.0013510781669557727158793600532906091079,
        )

    def test_coth(self):
        x = Mpfr(53)
        y = Mpfr(53)
        mpfr_set_d(x, 7.3, MPFR_RNDN)
        mpfr_coth(y, x, MPFR_RNDN)
        self.assertEqual(
            mpfr_get_d(y, MPFR_RNDN),
            1.0000009127056900964470593240457667881,
        )

    def test_acosh(self):
        x = Mpfr(53)
        y = Mpfr(53)
        mpfr_set_d(x, 1.3, MPFR_RNDN)
        mpfr_acosh(y, x, MPFR_RNDN)
        self.assertEqual(
            mpfr_get_d(y, MPFR_RNDN),
            0.75643291085695963970413518095370628592,
        )

    def test_asinh(self):
        x = Mpfr(53)
        y = Mpfr(53)
        mpfr_set_d(x, 1.3, MPFR_RNDN)
        mpfr_asinh(y, x, MPFR_RNDN)
        self.assertEqual(
            mpfr_get_d(y, MPFR_RNDN),
            1.0784510589548970088022680582217889485,
        )

    def test_atanh(self):
        x = Mpfr(53)
        y = Mpfr(53)
        mpfr_set_d(x, 0.78, MPFR_RNDN)
        mpfr_atanh(y, x, MPFR_RNDN)
        self.assertEqual(
            mpfr_get_d(y, MPFR_RNDN),
            1.0453705484668847151702051105754406143,
        )

    def test_fac_ui(self):
        x = Mpfr(53)
        mpfr_fac_ui(x, 4, MPFR_RNDN)
        self.assertEqual(
            mpfr_get_d(x, MPFR_RNDN),
            24.0,
        )
        mpfr_fac_ui(x, 5, MPFR_RNDN)
        self.assertEqual(
            mpfr_get_d(x, MPFR_RNDN),
            120.0,
        )
        mpfr_fac_ui(x, 6, MPFR_RNDN)
        self.assertEqual(
            mpfr_get_d(x, MPFR_RNDN),
            720.0,
        )

    def test_miscellaneous_special_functions(self):
        triples = [
            (mpfr_log1p, 2.625, 1.2878542883066381),
            (mpfr_expm1, 2.625, 12.804574186067095),
            (mpfr_eint, 2.625, 7.7065767629369219),
            (mpfr_li2, 2.625, 2.3990452789082216),
            (mpfr_gamma, 2.625, 1.4569332050919717),
            (mpfr_lngamma, 2.625, 0.37633368202490544),
            (mpfr_digamma, 2.625, 0.76267585080804882),
            (mpfr_zeta, 2.625, 1.2972601932163248),
            (mpfr_erf, 2.625, 0.99979462426385878),
            (mpfr_erfc, 2.625, 0.00020537573614121744),
            (mpfr_j0, 2.625, -0.10848780856998129),
            (mpfr_j1, 2.625, 0.46377974664560533),
            (mpfr_y0, 2.625, 0.47649455655720157),
            (mpfr_y1, 2.625, 0.19848583551020473),
            (mpfr_ai, 2.625,  0.012735929874768289),
            ]

        rop = Mpfr(53)
        op = Mpfr(53)
        for fn, input, expected_output in triples:
            mpfr_set_d(op, input, MPFR_RNDN)
            fn(rop, op, MPFR_RNDN)
            actual_output = mpfr_get_d(rop, MPFR_RNDN)
            self.assertEqual(
                actual_output,
                expected_output,
                msg='{}'.format(fn),
            )

    def test_lgamma(self):
        x = Mpfr(53)
        y = Mpfr(53)
        z = Mpfr(53)
        mpfr_set_d(x, 2.625, MPFR_RNDN)
        ternary, sign = mpfr_lgamma(y, x, MPFR_RNDN)
        mpfr_lngamma(z, x, MPFR_RNDN)
        self.assertEqual(sign, 1)
        self.assertEqual(
            mpfr_get_d(y, MPFR_RNDN),
            mpfr_get_d(z, MPFR_RNDN),
        )

        # Negative value
        mpfr_set_d(x, -0.5, MPFR_RNDN)
        ternary, sign = mpfr_lgamma(y, x, MPFR_RNDN)
        self.assertEqual(sign, -1)
        self.assertEqual(
            mpfr_get_d(y, MPFR_RNDN),
            1.2655121234846454,  # log(2 * sqrt(pi))
        )

    def test_zeta_ui(self):
        x = Mpfr(53)
        mpfr_zeta_ui(x, 0, MPFR_RNDN)
        self.assertEqual(
            mpfr_get_d(x, MPFR_RNDN),
            -0.5,
        )
        mpfr_zeta_ui(x, 1, MPFR_RNDN)
        self.assertEqual(
            mpfr_get_d(x, MPFR_RNDN),
            float('inf'),
        )
        mpfr_zeta_ui(x, 2, MPFR_RNDN)
        self.assertEqual(
            mpfr_get_d(x, MPFR_RNDN),
            1.6449340668482264,
        )

    def test_jn(self):
        # Just check that n = 0 and n = 1 cases correspond to what we already
        # have.
        x = Mpfr(53)
        y = Mpfr(53)
        z = Mpfr(53)
        mpfr_set_d(z, 2.3456, MPFR_RNDN)

        mpfr_j0(x, z, MPFR_RNDN)
        mpfr_jn(y, 0, z, MPFR_RNDN)
        self.assertEqual(
            mpfr_get_d(x, MPFR_RNDN),
            mpfr_get_d(y, MPFR_RNDN),
        )
        mpfr_j1(x, z, MPFR_RNDN)
        mpfr_jn(y, 1, z, MPFR_RNDN)
        self.assertEqual(
            mpfr_get_d(x, MPFR_RNDN),
            mpfr_get_d(y, MPFR_RNDN),
        )

    def test_yn(self):
        # Just check that n = 0 and n = 1 cases correspond to what we already
        # have.
        x = Mpfr(53)
        y = Mpfr(53)
        z = Mpfr(53)
        mpfr_set_d(z, 2.3456, MPFR_RNDN)

        mpfr_y0(x, z, MPFR_RNDN)
        mpfr_yn(y, 0, z, MPFR_RNDN)
        self.assertEqual(
            mpfr_get_d(x, MPFR_RNDN),
            mpfr_get_d(y, MPFR_RNDN),
        )
        mpfr_y1(x, z, MPFR_RNDN)
        mpfr_yn(y, 1, z, MPFR_RNDN)
        self.assertEqual(
            mpfr_get_d(x, MPFR_RNDN),
            mpfr_get_d(y, MPFR_RNDN),
        )

    def test_fma(self):
        op1 = Mpfr(53)
        op2 = Mpfr(53)
        op3 = Mpfr(53)
        rop = Mpfr(53)
        mpfr_set_d(op1, 5.0, MPFR_RNDN)
        mpfr_set_d(op2, 7.0, MPFR_RNDN)
        mpfr_set_d(op3, 11.0, MPFR_RNDN)
        mpfr_fma(rop, op1, op2, op3, MPFR_RNDN)
        self.assertEqual(
            mpfr_get_d(rop, MPFR_RNDN),
            46.0,
        )

    def test_fms(self):
        op1 = Mpfr(53)
        op2 = Mpfr(53)
        op3 = Mpfr(53)
        rop = Mpfr(53)
        mpfr_set_d(op1, 5.0, MPFR_RNDN)
        mpfr_set_d(op2, 7.0, MPFR_RNDN)
        mpfr_set_d(op3, 11.0, MPFR_RNDN)
        mpfr_fms(rop, op1, op2, op3, MPFR_RNDN)
        self.assertEqual(
            mpfr_get_d(rop, MPFR_RNDN),
            24.0,
        )

    def test_agm(self):
        x = Mpfr(53)
        y = Mpfr(53)
        rop = Mpfr(53)
        mpfr_set_d(x, 1.0, MPFR_RNDN)
        mpfr_set_d(y, 1.625, MPFR_RNDN)
        mpfr_agm(rop, x, y, MPFR_RNDN)
        self.assertEqual(
            mpfr_get_d(rop, MPFR_RNDN),
            1.2935586022927736,
        )

    def test_hypot(self):
        x = Mpfr(53)
        y = Mpfr(53)
        rop = Mpfr(53)
        mpfr_set_d(x, 5.0, MPFR_RNDN)
        mpfr_set_d(y, 12.0, MPFR_RNDN)
        mpfr_hypot(rop, x, y, MPFR_RNDN)
        self.assertEqual(
            mpfr_get_d(rop, MPFR_RNDN),
            13.0,
        )

    def test_const_log2(self):
        x = Mpfr(53)
        mpfr_const_log2(x, MPFR_RNDN)
        self.assertEqual(
            mpfr_get_d(x, MPFR_RNDN),
            0.69314718055994530941723212145817656808,
        )

    def test_const_pi(self):
        x = Mpfr(53)
        mpfr_const_pi(x, MPFR_RNDN)
        self.assertEqual(
            mpfr_get_d(x, MPFR_RNDN),
            3.1415926535897932384626433832795028842,
        )

    def test_const_euler(self):
        x = Mpfr(53)
        mpfr_const_euler(x, MPFR_RNDN)
        self.assertEqual(
            mpfr_get_d(x, MPFR_RNDN),
            0.57721566490153286060651209008240243104,
        )

    def test_const_catalan(self):
        x = Mpfr(53)
        mpfr_const_catalan(x, MPFR_RNDN)
        self.assertEqual(
            mpfr_get_d(x, MPFR_RNDN),
            0.91596559417721901505460351493238411077,
        )

    def test_free_cache(self):
        # It's awkward to test this; we settle for checking that the function
        # has been exported and is callable.
        mpfr_free_cache()

    # 5.10 Integer and Remainder Related Functions
    def test_rint(self):
        x = Mpfr(2)
        y = Mpfr(53)
        mpfr_set_d(y, 10.5, MPFR_RNDN)
        mpfr_rint(x, y, MPFR_RNDN)
        self.assertEqual(
            mpfr_get_d(x, MPFR_RNDN),
            12.0,
        )

    def test_rint_variants(self):
        rop = Mpfr(2)
        op = Mpfr(53)
        test_triples = [
            (mpfr_ceil, 8.5, 12.0),
            (mpfr_ceil, -8.5, -8.0),
            (mpfr_floor, 8.5, 8.0),
            (mpfr_floor, -8.5, -12.0),
            (mpfr_round, 10.0, 12.0),
            (mpfr_round, -10.0, -12.0),
            (mpfr_trunc, 11.5, 8.0),
            (mpfr_trunc, -11.5, -8.0),
        ]
        for fn, input, expected_output in test_triples:
            mpfr_set_d(op, input, MPFR_RNDN)
            fn(rop, op)
            actual_output = mpfr_get_d(rop, MPFR_RNDN)
            self.assertEqual(
                actual_output,
                expected_output,
                msg=(
                    "Unexpected result for {}({}): expected {}, "
                    "got {}.".format(
                        fn.__name__, input, expected_output, actual_output,
                    ),
                ),
            )

    def test_rint_round_variants(self):
        rop = Mpfr(2)
        op = Mpfr(53)
        test_triples = [
            (mpfr_rint_ceil, 8.5, 8.0),
            (mpfr_rint_ceil, -8.5, -8.0),
            (mpfr_rint_floor, 8.5, 8.0),
            (mpfr_rint_floor, -8.5, -8.0),
            (mpfr_rint_round, 10.0, 8.0),
            (mpfr_rint_round, -10.0, -8.0),
            (mpfr_rint_trunc, 11.5, 12.0),
            (mpfr_rint_trunc, -11.5, -12.0),
        ]
        for fn, input, expected_output in test_triples:
            mpfr_set_d(op, input, MPFR_RNDN)
            fn(rop, op, MPFR_RNDN)
            actual_output = mpfr_get_d(rop, MPFR_RNDN)
            self.assertEqual(
                actual_output,
                expected_output,
                msg=(
                    "Unexpected result for {}({}): expected {}, "
                    "got {}.".format(
                        fn.__name__, input, expected_output, actual_output,
                    ),
                ),
            )

    def test_frac(self):
        op = Mpfr(53)
        rop = Mpfr(53)
        mpfr_set_d(op, 123.45678, MPFR_RNDN)
        mpfr_frac(rop, op, MPFR_RNDN)
        self.assertEqual(
            mpfr_get_d(rop, MPFR_RNDN),
            0.45677999999999486,
        )

    def test_modf(self):
        op = Mpfr(53)
        fracop = Mpfr(53)
        intop = Mpfr(53)
        fracop_single = Mpfr(53)
        intop_single = Mpfr(53)

        test_values = [
            1.0,
            1.23,
            1e-100,
            1e100,
            15.78,
            -1.56,
            float('inf'),
            float('nan'),
        ]
        for test_value in test_values:
            mpfr_set_d(op, test_value, MPFR_RNDN)

            it, ft = mpfr_modf(intop, fracop, op, MPFR_RNDN)
            it_single = mpfr_rint_trunc(intop_single, op, MPFR_RNDN)
            ft_single = mpfr_frac(fracop_single, op, MPFR_RNDN)

            # Check ternary values.
            self.assertEqual(it, it_single)
            self.assertEqual(ft, ft_single)

            # Check trunc and cos values.
            self.assertTrue(mpfr_equal_p(intop, intop_single) or
                            mpfr_nan_p(intop) and mpfr_nan_p(intop_single))
            self.assertTrue(mpfr_equal_p(fracop, fracop_single) or
                            mpfr_nan_p(fracop) and mpfr_nan_p(fracop_single))

    def test_fmod(self):
        r = Mpfr(53)
        x = Mpfr(53)
        y = Mpfr(53)
        mpfr_set_d(x, 9.0, MPFR_RNDN)
        mpfr_set_d(y, 3.1415926535897931, MPFR_RNDN)
        mpfr_fmod(r, x, y, MPFR_RNDN)
        self.assertEqual(
            mpfr_get_d(r, MPFR_RNDN),
            2.7168146928204138,
        )

    def test_remainder(self):
        r = Mpfr(53)
        x = Mpfr(53)
        y = Mpfr(53)
        mpfr_set_d(x, 9.0, MPFR_RNDN)
        mpfr_set_d(y, 3.1415926535897931, MPFR_RNDN)
        mpfr_remainder(r, x, y, MPFR_RNDN)
        self.assertEqual(
            mpfr_get_d(r, MPFR_RNDN),
            -0.42477796076937935,
        )

    def test_remquo(self):
        r = Mpfr(53)
        x = Mpfr(53)
        y = Mpfr(53)
        mpfr_set_d(x, 9.0, MPFR_RNDN)
        mpfr_set_d(y, 3.1415926535897931, MPFR_RNDN)
        ternary, quotient = mpfr_remquo(r, x, y, MPFR_RNDN)
        self.assertEqual(
            mpfr_get_d(r, MPFR_RNDN),
            -0.42477796076937935,
        )
        # Result should be exact.
        self.assertEqual(ternary, 0)
        self.assertEqual(quotient, 3)

    def test_integer_p(self):
        non_integers = [5.3, 1e-100, float('nan'), float('-inf')]
        integers = [2.0, -0.0, 1e100]

        x = Mpfr(53)
        for non_integer in non_integers:
            mpfr_set_d(x, non_integer, MPFR_RNDN)
            self.assertIs(
                mpfr_integer_p(x),
                False,
            )
        for integer in integers:
            mpfr_set_d(x, integer, MPFR_RNDN)
            self.assertIs(
                mpfr_integer_p(x),
                True,
            )

    # 5.11 Rounding Related Functions
    def test_get_and_set_default_rounding_mode(self):
        old_default_rounding_mode = mpfr_get_default_rounding_mode()
        mpfr_set_default_rounding_mode(MPFR_RNDZ)
        try:
            self.assertEqual(mpfr_get_default_rounding_mode(), MPFR_RNDZ)
        finally:
            mpfr_set_default_rounding_mode(old_default_rounding_mode)
        self.assertEqual(
            mpfr_get_default_rounding_mode(),
            old_default_rounding_mode,
        )

    def test_prec_round(self):
        x = Mpfr_t()
        mpfr_init2(x, 100)
        mpfr_set_d(x, 5.123, MPFR_RNDN)
        mpfr_prec_round(x, 200, MPFR_RNDN)
        self.assertEqual(
            mpfr_get_d(x, MPFR_RNDN),
            5.123,
        )
        self.assertEqual(mpfr_get_prec(x), 200)
        mpfr_prec_round(x, 3, MPFR_RNDN)
        self.assertEqual(
            mpfr_get_d(x, MPFR_RNDN),
            5.0,
        )
        self.assertEqual(mpfr_get_prec(x), 3)

    def test_min_prec(self):
        x = Mpfr_t()
        mpfr_init2(x, 53)
        mpfr_set_d(x, 5.0, MPFR_RNDN)
        self.assertEqual(mpfr_min_prec(x), 3)

    def test_can_round(self):
        # Example: we have an (very good) approximation b = 24.5 of some value
        # x, and we need to know x to 5 bits.
        b = Mpfr_t()
        mpfr_init2(b, 53)
        mpfr_set_d(b, 24.5, MPFR_RNDN)
        # Here we can't round to nearest, since we don't know whether to round
        # to 24 or 25.
        self.assertIs(
            mpfr_can_round(b, 1000, MPFR_RNDN, MPFR_RNDN, 5),
            False,
        )
        # But we can round down safely.
        self.assertIs(
            mpfr_can_round(b, 1000, MPFR_RNDN, MPFR_RNDZ, 5),
            True,
        )
        # We can also round to nearest safely if the original value 24.5 was
        # the result of a rounding up ...
        self.assertIs(
            mpfr_can_round(b, 1000, MPFR_RNDU, MPFR_RNDN, 5),
            True,
        )
        # ... but not if it was the result of a rounding down ...
        self.assertIs(
            mpfr_can_round(b, 1000, MPFR_RNDD, MPFR_RNDN, 5),
            False,
        )

    def test_print_rnd_mode(self):
        self.assertEqual(mpfr_print_rnd_mode(MPFR_RNDN), 'MPFR_RNDN')
        self.assertEqual(mpfr_print_rnd_mode(MPFR_RNDD), 'MPFR_RNDD')
        self.assertEqual(mpfr_print_rnd_mode(MPFR_RNDU), 'MPFR_RNDU')
        self.assertEqual(mpfr_print_rnd_mode(MPFR_RNDZ), 'MPFR_RNDZ')
        self.assertEqual(mpfr_print_rnd_mode(MPFR_RNDA), 'MPFR_RNDA')
        with self.assertRaises(ValueError):
            mpfr_print_rnd_mode(-1)

        # Check that we get a 'str' instance on both Python 2 and Python 3.
        self.assertIsInstance(mpfr_print_rnd_mode(MPFR_RNDN), str)

    # 5.12 Miscellaneous Functions
    def test_nexttoward(self):
        x = Mpfr(4)
        y = Mpfr(53)

        mpfr_set_d(x, 2.0, MPFR_RNDN)
        mpfr_set_d(y, 2.001, MPFR_RNDN)
        mpfr_nexttoward(x, y)
        self.assertEqual(
            mpfr_get_d(x, MPFR_RNDN),
            2.25,
        )

        mpfr_set_d(x, 2.0, MPFR_RNDN)
        mpfr_set_d(y, -1.3, MPFR_RNDN)
        mpfr_nexttoward(x, y)
        self.assertEqual(
            mpfr_get_d(x, MPFR_RNDN),
            1.875,
        )

    def test_nextabove(self):
        x = Mpfr(4)
        mpfr_set_d(x, 1.0, MPFR_RNDN)
        mpfr_nextabove(x)
        self.assertEqual(
            mpfr_get_d(x, MPFR_RNDN),
            1.125,
        )

    def test_nextbelow(self):
        x = Mpfr(4)
        mpfr_set_d(x, 1.0, MPFR_RNDN)
        mpfr_nextbelow(x)
        self.assertEqual(
            mpfr_get_d(x, MPFR_RNDN),
            0.9375,
        )

    def test_get_exp(self):
        x = Mpfr(34)
        mpfr_set_d(x, 0.516, MPFR_RNDN)
        self.assertEqual(
            mpfr_get_exp(x),
            0,
        )
        mpfr_set_d(x, 8.0, MPFR_RNDN)
        self.assertEqual(
            mpfr_get_exp(x),
            4,
        )
        mpfr_set_d(x, 1e-9, MPFR_RNDN)
        self.assertEqual(
            mpfr_get_exp(x),
            -29,
        )

    def test_set_exp(self):
        x = Mpfr(53)
        mpfr_set_d(x, 48.0, MPFR_RNDN)
        old_exp = mpfr_get_exp(x)
        mpfr_set_exp(x, -1)
        self.assertEqual(
            mpfr_get_exp(x),
            -1,
        )
        self.assertEqual(
            mpfr_get_d(x, MPFR_RNDN),
            0.375,
        )
        mpfr_set_exp(x, old_exp)
        self.assertEqual(
            mpfr_get_exp(x),
            old_exp,
        )
        self.assertEqual(
            mpfr_get_d(x, MPFR_RNDN),
            48.0,
        )

    def test_min_and_max(self):
        x = Mpfr(53)
        y = Mpfr(53)
        z = Mpfr(53)
        mpfr_set_d(x, 1.2, MPFR_RNDN)
        mpfr_set_d(y, 1.3, MPFR_RNDN)
        mpfr_min(z, x, y, MPFR_RNDN)
        self.assertEqual(
            mpfr_get_d(z, MPFR_RNDN),
            1.2,
        )
        mpfr_max(z, x, y, MPFR_RNDN)
        self.assertEqual(
            mpfr_get_d(z, MPFR_RNDN),
            1.3,
        )

    def test_signbit(self):
        x = Mpfr(53)
        mpfr_set_d(x, 24.5, MPFR_RNDN)
        self.assertIs(mpfr_signbit(x), False)
        mpfr_set_d(x, -12.3, MPFR_RNDN)
        self.assertIs(mpfr_signbit(x), True)

    def test_setsign(self):
        x = Mpfr(53)
        y = Mpfr(53)
        mpfr_set_d(y, 24.5, MPFR_RNDN)

        mpfr_setsign(x, y, False, MPFR_RNDN)
        self.assertIs(mpfr_signbit(x), False)
        self.assertEqual(
            mpfr_get_d(x, MPFR_RNDN),
            24.5,
        )
        mpfr_setsign(x, y, True, MPFR_RNDN)
        self.assertIs(mpfr_signbit(x), True)
        self.assertEqual(
            mpfr_get_d(x, MPFR_RNDN),
            -24.5,
        )

    def test_copysign(self):
        x = Mpfr(53)
        y = Mpfr(53)
        z = Mpfr(53)
        mpfr_set_d(y, 24.5, MPFR_RNDN)
        mpfr_set_d(z, -12.3, MPFR_RNDN)
        mpfr_copysign(x, y, z, MPFR_RNDN)
        self.assertEqual(
            mpfr_get_d(x, MPFR_RNDN),
            -24.5,
        )
        mpfr_copysign(x, z, y, MPFR_RNDN)
        self.assertEqual(
            mpfr_get_d(x, MPFR_RNDN),
            12.3,
        )

    def test_MPFR_VERSION(self):
        major = MPFR_VERSION_MAJOR
        minor = MPFR_VERSION_MINOR
        patchlevel = MPFR_VERSION_PATCHLEVEL
        num = MPFR_VERSION_NUM(major, minor, patchlevel)
        self.assertEqual(num, MPFR_VERSION)

    def test_MPFR_VERSION_STRING(self):
        self.assertIsInstance(MPFR_VERSION_STRING, str)

    def test_get_version(self):
        self.assertIsInstance(mpfr_get_version(), str)
        self.assertEqual(mpfr_get_version(), MPFR_VERSION_STRING)

    def test_get_patches(self):
        self.assertIsInstance(mpfr_get_patches(), list)
        for patch in mpfr_get_patches():
            self.assertIsInstance(patch, str)

    def test_buildopt_tls_p(self):
        self.assertIsInstance(mpfr_buildopt_tls_p(), bool)

    def test_buildopt_decimal_p(self):
        self.assertIsInstance(mpfr_buildopt_decimal_p(), bool)

    def test_buildopt_gmpinternals_p(self):
        self.assertIsInstance(mpfr_buildopt_gmpinternals_p(), bool)

    def test_buildopt_tune_case(self):
        self.assertIsInstance(mpfr_buildopt_tune_case(), str)

    # 5.13 Exception Related Functions
    def test_check_range(self):
        # Make some tests with precision 3 and exponent range (0, 4).  With
        # this format, the largest representable finite number is 14, and the
        # smallest is 0.5.
        inf = float('inf')
        test_data = [
            ((14.0, 1, MPFR_RNDN), (14.0, 1, 'inexflag')),
            ((14.0, 0, MPFR_RNDN), (14.0, 0, '')),
            ((14.0, -1, MPFR_RNDN), (14.0, -1, 'inexflag')),
            ((16.0, 1, MPFR_RNDN), (inf, 1, 'inexflag overflow')),
            ((16.0, 0, MPFR_RNDN), (inf, 1, 'inexflag overflow')),
            ((16.0, -1, MPFR_RNDN), (inf, 1, 'inexflag overflow')),
            ((20.0, 1, MPFR_RNDN), (inf, 1, 'inexflag overflow')),

            ((14.0, 1, MPFR_RNDU), (14.0, 1, 'inexflag')),
            ((14.0, 0, MPFR_RNDU), (14.0, 0, '')),
            ((16.0, 1, MPFR_RNDU), (inf, 1, 'inexflag overflow')),
            ((16.0, 0, MPFR_RNDU), (inf, 1, 'inexflag overflow')),
            ((20.0, 1, MPFR_RNDU), (inf, 1, 'inexflag overflow')),

            ((12.0, -1, MPFR_RNDD), (12.0, -1, 'inexflag')),
            ((14.0, 0, MPFR_RNDD), (14.0, 0, '')),
            ((14.0, -1, MPFR_RNDD), (14.0, -1, 'inexflag')),
            ((16.0, 0, MPFR_RNDD), (14.0, -1, 'inexflag overflow')),
            ((16.0, -1, MPFR_RNDD), (14.0, -1, 'inexflag overflow')),

            ((0.25, 1, MPFR_RNDN), (0, -1, 'underflow inexflag')),
            ((0.25, 0, MPFR_RNDN), (0, -1, 'underflow inexflag')),
            ((0.25, -1, MPFR_RNDN), (0.5, 1, 'underflow inexflag')),
            ((0.4375, 1, MPFR_RNDN), (0.5, 1, 'underflow inexflag')),
            ((0.4375, 0, MPFR_RNDN), (0.5, 1, 'underflow inexflag')),
            ((0.4375, -1, MPFR_RNDN), (0.5, 1, 'underflow inexflag')),
            ((0.5, 1, MPFR_RNDN), (0.5, 1, 'inexflag')),
            ((0.5, 0, MPFR_RNDN), (0.5, 0, '')),
            ((0.5, -1, MPFR_RNDN), (0.5, -1, 'inexflag')),

            ((0.4375, 1, MPFR_RNDU), (0.5, 1, 'underflow inexflag')),
            ((0.4375, 0, MPFR_RNDU), (0.5, 1, 'underflow inexflag')),
            ((0.5, 1, MPFR_RNDU), (0.5, 1, 'inexflag')),
            ((0.5, 0, MPFR_RNDU), (0.5, 0, '')),

            ((0.4375, 0, MPFR_RNDD), (0, -1, 'underflow inexflag')),
            ((0.4375, -1, MPFR_RNDD), (0, -1, 'underflow inexflag')),
            ((0.5, 0, MPFR_RNDD), (0.5, 0, '')),
            ((0.5, -1, MPFR_RNDD), (0.5, -1, 'inexflag')),
        ]

        flag_testers = {
            'underflow': mpfr_underflow_p,
            'inexflag': mpfr_inexflag_p,
            'overflow': mpfr_overflow_p,
            'nanflag': mpfr_nanflag_p,
            'erangeflag': mpfr_erangeflag_p,
        }

        def get_current_flags():
            flags = set()
            for flag, tester in flag_testers.items():
                if tester():
                    flags.add(flag)
            return flags

        x = Mpfr(3)
        for inputs, outputs in test_data:
            val_in, ternary_in, rnd = inputs
            val_out, ternary_out, flags = outputs
            # All test values should be exactly representable in 4 bits.
            t = mpfr_set_d(x, val_in, MPFR_RNDN)
            assert t == 0
            with temporary_emax(4):
                with temporary_emin(0):
                    mpfr_clear_flags()
                    actual_ternary_out = mpfr_check_range(x, ternary_in, rnd)
                    actual_flags = get_current_flags()
                    actual_val_out = mpfr_get_d(x, MPFR_RNDN)
            self.assertEqual(actual_val_out, val_out)
            self.assertEqual(actual_ternary_out, ternary_out)
            self.assertEqual(actual_flags, set(flags.split()))

    def test_subnormalize(self):
        # Tests with precision 3 and emin 0.

        # With this precision and exponent range, and gradual underflow, the
        # representable finite positive numbers are, in order:
        #
        #   0.5, 1.0, 1.5, 2.0, 2.5, 3.0, 3.5, 4.0, 5.0, 6.0, 7.0,
        #   8.0, 10.0, 12.0, 14.0, ...
        #
        # Here only 0.5, 1.0 and 1.5 are subnormal.

        # Note that mpfr_subnormalize expects that the exponent of the
        # given number is already in the range [emin, emax].

        # Underflow flag should be set for all values that would round to
        # something less than 2 with unbounded exponent range; that's
        # everything that's strictly less than 1.875.

        test_data = [
            # Exact result in the range [0, 0.25]
            ((0.0, 0, MPFR_RNDN), (0.0, 0, '')),
            # Hmm.  Apparently MPFR doesn't set the underflow flag for the case
            # below.  Bug?  Probably not a problem in practice, since a normal
            # function producing the result 0.0 with ternary value -1 will
            # already have set the underflow flag.
            ((0.0, -1, MPFR_RNDN), (0.0, -1, 'inexflag')),

            # Exact result in the range (0.25, 0.5625]
            ((0.5, 1, MPFR_RNDN), (0.5, 1, 'inexflag underflow')),
            ((0.5, 0, MPFR_RNDN), (0.5, 0, 'underflow')),
            ((0.5, -1, MPFR_RNDN), (0.5, -1, 'inexflag underflow')),

            # Exact result in the range (0.5625, 0.6875)
            ((0.625, 1, MPFR_RNDN), (0.5, -1, 'inexflag underflow')),
            ((0.625, 0, MPFR_RNDN), (0.5, -1, 'inexflag underflow')),
            ((0.625, -1, MPFR_RNDN), (0.5, -1, 'inexflag underflow')),

            # Exact result in the range [0.6875, 0.8125]
            ((0.75, 1, MPFR_RNDN), (0.5, -1, 'inexflag underflow')),
            ((0.75, 0, MPFR_RNDN), (1.0, 1, 'inexflag underflow')),
            ((0.75, -1, MPFR_RNDN), (1.0, 1, 'inexflag underflow')),

            # Exact result in the range (0.8125, 0.9375)
            ((0.875, 1, MPFR_RNDN), (1.0, 1, 'inexflag underflow')),
            ((0.875, 0, MPFR_RNDN), (1.0, 1, 'inexflag underflow')),
            ((0.875, -1, MPFR_RNDN), (1.0, 1, 'inexflag underflow')),

            # Exact result in the range [0.9375, 1.125]
            ((1.0, 1, MPFR_RNDN), (1.0, 1, 'inexflag underflow')),
            ((1.0, 0, MPFR_RNDN), (1.0, 0, 'underflow')),
            ((1.0, -1, MPFR_RNDN), (1.0, -1, 'inexflag underflow')),

            # Exact result in the range (1.125, 1.375)
            ((1.25, 1, MPFR_RNDN), (1.0, -1, 'inexflag underflow')),
            ((1.25, 0, MPFR_RNDN), (1.0, -1, 'inexflag underflow')),
            ((1.25, -1, MPFR_RNDN), (1.5, 1, 'inexflag underflow')),

            # Exact result in the range [1.375, 1.625]
            ((1.25, 1, MPFR_RNDN), (1.0, -1, 'inexflag underflow')),
            ((1.25, 0, MPFR_RNDN), (1.0, -1, 'inexflag underflow')),
            ((1.25, -1, MPFR_RNDN), (1.5, 1, 'inexflag underflow')),

            # Exact result in the range (1.625, 1.875)
            ((1.75, 1, MPFR_RNDN), (1.5, -1, 'inexflag underflow')),
            ((1.75, 0, MPFR_RNDN), (2.0, 1, 'inexflag underflow')),
            ((1.75, -1, MPFR_RNDN), (2.0, 1, 'inexflag underflow')),

            # Exact result in the range [1.875, 2.25]
            ((2.0, 1, MPFR_RNDN), (2.0, 1, 'inexflag')),
            ((2.0, 0, MPFR_RNDN), (2.0, 0, '')),
            ((2.0, -1, MPFR_RNDN), (2.0, -1, 'inexflag')),
        ]

        flag_testers = {
            'underflow': mpfr_underflow_p,
            'inexflag': mpfr_inexflag_p,
            'overflow': mpfr_overflow_p,
            'nanflag': mpfr_nanflag_p,
            'erangeflag': mpfr_erangeflag_p,
        }

        def get_current_flags():
            flags = set()
            for flag, tester in flag_testers.items():
                if tester():
                    flags.add(flag)
            return flags

        x = Mpfr(3)
        for inputs, outputs in test_data:
            val_in, ternary_in, rnd = inputs
            val_out, ternary_out, flags = outputs
            # All test values should be exactly representable in 4 bits.
            t = mpfr_set_d(x, val_in, MPFR_RNDN)
            assert t == 0
            with temporary_emin(0):
                mpfr_clear_flags()
                actual_ternary_out = mpfr_subnormalize(x, ternary_in, rnd)
                # Normalize return value from mpfr_subnormalize to -1, 0 or 1.
                if actual_ternary_out < 0:
                    actual_ternary_out = -1
                elif actual_ternary_out > 0:
                    actual_ternary_out = 1
                actual_flags = get_current_flags()
                actual_val_out = mpfr_get_d(x, MPFR_RNDN)
            self.assertEqual(actual_val_out, val_out)
            self.assertEqual(actual_ternary_out, ternary_out)
            self.assertEqual(actual_flags, set(flags.split()))

    def test_flags_clear(self):
        mpfr_set_underflow()
        mpfr_set_inexflag()

        self.assertTrue(mpfr_underflow_p())
        self.assertTrue(mpfr_inexflag_p())

        mpfr_flags_clear(MPFR_FLAGS_INEXACT)
        self.assertTrue(mpfr_underflow_p())
        self.assertFalse(mpfr_inexflag_p())

        mpfr_flags_clear(MPFR_FLAGS_ALL)
        self.assertFalse(mpfr_underflow_p())
        self.assertFalse(mpfr_inexflag_p())

    def test_flags_set(self):
        self.assertFalse(mpfr_overflow_p())
        self.assertFalse(mpfr_erangeflag_p())

        mpfr_flags_set(MPFR_FLAGS_OVERFLOW)
        self.assertTrue(mpfr_overflow_p())
        self.assertFalse(mpfr_erangeflag_p())

        mpfr_flags_set(MPFR_FLAGS_ALL)
        self.assertTrue(mpfr_overflow_p())
        self.assertTrue(mpfr_erangeflag_p())

    def test_flags_test(self):
        mpfr_set_divby0()
        mpfr_set_nanflag()

        self.assertEqual(mpfr_flags_test(MPFR_FLAGS_DIVBY0), MPFR_FLAGS_DIVBY0)
        self.assertEqual(
            mpfr_flags_test(MPFR_FLAGS_ALL),
            MPFR_FLAGS_DIVBY0 | MPFR_FLAGS_NAN,
        )
        self.assertEqual(
            mpfr_flags_test(MPFR_FLAGS_NAN | MPFR_FLAGS_UNDERFLOW),
            MPFR_FLAGS_NAN,
        )

    def test_flags_save(self):
        mpfr_set_overflow()
        mpfr_set_erangeflag()
        self.assertEqual(
            mpfr_flags_save(),
            MPFR_FLAGS_OVERFLOW | MPFR_FLAGS_ERANGE,
        )

    def test_flags_restore(self):
        mpfr_set_nanflag()
        mpfr_flags_restore(
            MPFR_FLAGS_OVERFLOW | MPFR_FLAGS_UNDERFLOW,
            MPFR_FLAGS_OVERFLOW | MPFR_FLAGS_DIVBY0,
        )

        self.assertEqual(
            mpfr_flags_save(),
            MPFR_FLAGS_OVERFLOW | MPFR_FLAGS_NAN,
        )

    def test_flag_macros(self):
        individual_flags = [
            MPFR_FLAGS_UNDERFLOW,
            MPFR_FLAGS_OVERFLOW,
            MPFR_FLAGS_NAN,
            MPFR_FLAGS_INEXACT,
            MPFR_FLAGS_ERANGE,
            MPFR_FLAGS_DIVBY0,
        ]

        # Check each flag is a power of 2.
        for flag in individual_flags:
            self.assertIsInstance(flag, int)
            self.assertGreater(flag, 0)
            self.assertEqual(flag & (flag - 1), 0)

        # Check all flags are distinct.
        self.assertEqual(
            len(individual_flags),
            len(set(individual_flags)),
        )

        # Check MPFR_FLAGS_ALL comprises all the flags.
        acc = 0
        for flag in individual_flags:
            acc |= flag
        self.assertEqual(acc, MPFR_FLAGS_ALL)

    def test_set_d(self):
        x = Mpfr(30)
        mpfr_set_d(x, 0.1, MPFR_RNDN)
        self.assertEqual(
            mpfr_get_str(10, 0, x, MPFR_RNDN),
            ('99999999977', -1),
        )

    def test_set_nan(self):
        x = Mpfr(53)
        mpfr_set_nan(x)
        self.assertIs(mpfr_nan_p(x), True)

    def test_set_inf(self):
        x = Mpfr(53)
        mpfr_set_inf(x, 0)
        self.assertIs(mpfr_inf_p(x), True)
        self.assertIs(mpfr_signbit(x), False)

        mpfr_set_inf(x, 1)
        self.assertIs(mpfr_inf_p(x), True)
        self.assertIs(mpfr_signbit(x), False)

        mpfr_set_inf(x, -1)
        self.assertIs(mpfr_inf_p(x), True)
        self.assertIs(mpfr_signbit(x), True)

    def test_set_zero(self):
        x = Mpfr(53)
        mpfr_set_zero(x, 0)
        self.assertIs(mpfr_zero_p(x), True)
        self.assertIs(mpfr_signbit(x), False)

        mpfr_set_zero(x, 1)
        self.assertIs(mpfr_zero_p(x), True)
        self.assertIs(mpfr_signbit(x), False)

        mpfr_set_zero(x, -1)
        self.assertIs(mpfr_zero_p(x), True)
        self.assertIs(mpfr_signbit(x), True)

    def test_set_str(self):
        x = Mpfr(30)
        mpfr_set_str(x, '1.2345', 10, MPFR_RNDU)
        self.assertEqual(
            mpfr_get_str(10, 0, x, MPFR_RNDN),
            ('12345000003', 1),
        )
        mpfr_set_str(x, '1.2345', 10, MPFR_RNDD)
        self.assertEqual(
            mpfr_get_str(10, 0, x, MPFR_RNDN),
            ('12344999984', 1),
        )
        # Invalid base
        with self.assertRaises(ValueError):
            mpfr_set_str(x, '1.2345', 1, MPFR_RNDN)
        with self.assertRaises(ValueError):
            mpfr_set_str(x, '1.2345', 63, MPFR_RNDN)

    def test_strtofr(self):
        x = Mpfr(30)

        result, endindex = mpfr_strtofr(x, '135.6 789', 10, MPFR_RNDN)
        self.assertIn(result, (-1, 0, 1))
        self.assertEqual(endindex, 5)

        self.assertEqual(
            mpfr_get_str(10, 0, x, MPFR_RNDN),
            ('13559999990', 3),
        )

    def test_get_d_2exp(self):
        x = Mpfr(53)
        mpfr_set_d(x, 3.141592653589793, MPFR_RNDN)
        y, exp = mpfr_get_d_2exp(x, MPFR_RNDN)
        self.assertEqual(exp, 2)
        self.assertEqual(y, 0.7853981633974483)

    def test_get_z_2exp(self):
        x = Mpfr(53)
        y = Mpfr(53)

        # Finite nonzero.
        mpfr_set_d(x, 3.141592653589793, MPFR_RNDN)
        z = Mpz_t()
        exp = mpfr_get_z_2exp(z, x)

        self.assertEqual(exp, -51)
        # Indirect check of the integer value, until we have a way
        # to convert Mpz_t objects to and from integers.
        mpfr_set_z(y, z, MPFR_RNDN)
        self.assertEqual(mpfr_get_d(y, MPFR_RNDN), 7074237752028440.0)

        # Infinities
        mpfr_set_inf(x, 0)
        exp = mpfr_get_z_2exp(z, x)
        self.assertEqual(exp, mpfr_get_emin())

        mpfr_set_z(y, z, MPFR_RNDN)
        self.assertEqual(mpfr_get_d(y, MPFR_RNDN), 0)


        import pdb; pdb.set_trace()

    def test_get_str(self):
        x = Mpfr(20)
        mpfr_const_pi(x, MPFR_RNDN)

        # Invalid base
        with self.assertRaises(ValueError):
            mpfr_get_str(1, 0, x, MPFR_RNDN)
        with self.assertRaises(ValueError):
            mpfr_get_str(63, 0, x, MPFR_RNDN)

        # Invalid number of digits: note that there's a currently (07/2014)
        # undocumented feature of MPFR that mpfr_get_str works for n = 1
        # and non-binary bases.  We make use of this for BigFloat string
        # formatting.
        with self.assertRaises((ValueError, OverflowError)):
            mpfr_get_str(10, -1, x, MPFR_RNDN)
        with self.assertRaises((ValueError, OverflowError)):
            mpfr_get_str(8, -1, x, MPFR_RNDN)
        with self.assertRaises(ValueError):
            mpfr_get_str(8, 1, x, MPFR_RNDN)

        # Check the undocumented feature mentioned above.
        x = Mpfr(20)
        mpfr_set_str(x, '64', 10, MPFR_RNDN)
        self.assertEqual(
            mpfr_get_str(10, 1, x, MPFR_RNDN),
            ('6', 2),
        )
        self.assertEqual(
            mpfr_get_str(10, 1, x, MPFR_RNDU),
            ('7', 2),
        )

        # Bases other than 10
        x = Mpfr(20)
        mpfr_set_str(x, '64', 10, MPFR_RNDN)
        self.assertEqual(
            mpfr_get_str(10, 2, x, MPFR_RNDN),
            ('64', 2),
        )
        self.assertEqual(
            mpfr_get_str(10, 0, x, MPFR_RNDN),
            ('64000000', 2),
        )
        self.assertEqual(
            mpfr_get_str(2, 0, x, MPFR_RNDN),
            ('10000000000000000000', 7),
        )
        self.assertEqual(
            mpfr_get_str(3, 0, x, MPFR_RNDN),
            ('21010000000000', 4),
        )
        self.assertEqual(
            mpfr_get_str(62, 0, x, MPFR_RNDN),
            ('12000', 2),
        )

        # Type of result.
        digits, exp = mpfr_get_str(10, 0, x, MPFR_RNDN)
        self.assertIsInstance(digits, str)
        self.assertIsInstance(exp, int)

    def test_rounding_modes(self):
        self.assertEqual(MPFR_RNDN, 0)
        self.assertIsInstance(MPFR_RNDZ, int)
        self.assertIsInstance(MPFR_RNDU, int)
        self.assertIsInstance(MPFR_RNDD, int)
        self.assertIsInstance(MPFR_RNDA, int)

    def test_exponent_bounds(self):
        # Just exercise the exponent bound functions.
        self.assertIsInstance(mpfr_get_emin(), int)
        self.assertIsInstance(mpfr_get_emin_min(), int)
        self.assertIsInstance(mpfr_get_emin_max(), int)
        self.assertIsInstance(mpfr_get_emax(), int)
        self.assertIsInstance(mpfr_get_emax_min(), int)
        self.assertIsInstance(mpfr_get_emax_max(), int)

    def test_get_and_set_emin(self):
        # Setting exponent bounds
        old_emin = mpfr_get_emin()
        mpfr_set_emin(-56)
        try:
            self.assertEqual(mpfr_get_emin(), -56)
        finally:
            mpfr_set_emin(old_emin)
        self.assertEqual(mpfr_get_emin(), old_emin)

    def test_get_and_set_emax(self):
        old_emax = mpfr_get_emax()
        mpfr_set_emax(777)
        try:
            self.assertEqual(mpfr_get_emax(), 777)
        finally:
            mpfr_set_emax(old_emax)
        self.assertEqual(mpfr_get_emax(), old_emax)

    def test_flags(self):
        # Exercise flag getting and setting methods.
        mpfr_set_overflow()
        self.assertIs(mpfr_overflow_p(), True)
        mpfr_clear_overflow()
        self.assertIs(mpfr_overflow_p(), False)

        mpfr_set_underflow()
        self.assertIs(mpfr_underflow_p(), True)
        mpfr_clear_underflow()
        self.assertIs(mpfr_underflow_p(), False)

        mpfr_set_nanflag()
        self.assertIs(mpfr_nanflag_p(), True)
        mpfr_clear_nanflag()
        self.assertIs(mpfr_nanflag_p(), False)

        mpfr_set_inexflag()
        self.assertIs(mpfr_inexflag_p(), True)
        mpfr_clear_inexflag()
        self.assertIs(mpfr_inexflag_p(), False)

        mpfr_set_erangeflag()
        self.assertIs(mpfr_erangeflag_p(), True)
        mpfr_clear_erangeflag()
        self.assertIs(mpfr_erangeflag_p(), False)

    def test_limits(self):
        # Regression test for badly-defined LONG_MAX and LONG_MIN.
        self.assertGreaterEqual(_LONG_MAX, 2**31-1)
        self.assertLessEqual(_LONG_MIN, -2**31)


if __name__ == '__main__':
    unittest.main()<|MERGE_RESOLUTION|>--- conflicted
+++ resolved
@@ -24,10 +24,6 @@
     MPFR_RNDN, MPFR_RNDZ, MPFR_RNDU, MPFR_RNDD, MPFR_RNDA,
     MPFR_PREC_MIN, MPFR_PREC_MAX,
 
-<<<<<<< HEAD
-    # Base extension types
-    Mpz_t,
-=======
     # Flag constants
     MPFR_FLAGS_UNDERFLOW,
     MPFR_FLAGS_OVERFLOW,
@@ -37,8 +33,8 @@
     MPFR_FLAGS_DIVBY0,
     MPFR_FLAGS_ALL,
 
-    # Base extension type
->>>>>>> b7869eab
+    # Base extension types
+    Mpz_t,
     Mpfr_t,
 
     mpfr_initialized_p,
