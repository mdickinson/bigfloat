# -*- coding: utf-8 -*-
# cython: language_level=3, embedsignature=True

# Copyright 2009--2019 Mark Dickinson.
#
# This file is part of the bigfloat package.
#
# The bigfloat package is free software: you can redistribute it and/or modify
# it under the terms of the GNU Lesser General Public License as published by
# the Free Software Foundation, either version 3 of the License, or (at your
# option) any later version.
#
# The bigfloat package is distributed in the hope that it will be useful, but
# WITHOUT ANY WARRANTY; without even the implied warranty of MERCHANTABILITY or
# FITNESS FOR A PARTICULAR PURPOSE.  See the GNU Lesser General Public License
# for more details.
#
# You should have received a copy of the GNU Lesser General Public License
# along with the bigfloat package.  If not, see <http://www.gnu.org/licenses/>.

<<<<<<< HEAD
cimport libc.stdlib

=======
from libc.string cimport strlen

cimport cgmp
>>>>>>> 24b10f2d
cimport cmpfr

import sys
import warnings

cdef extern from "limits.h":
    cdef long LONG_MAX
    cdef long LONG_MIN
    cdef unsigned long ULONG_MAX

###############################################################################
# Mpz_t type and functions
###############################################################################

ctypedef void (*free_func) (void *, size_t)


cdef class Mpz_t:
    """
    GMP integer object.

    Mpz_t() creates a new, initialized GMP integer object with value 0.
    """
    cdef cgmp.__mpz_struct _value

    def __cinit__(self):
        cgmp.mpz_init(&self._value)

    def __dealloc__(self):
        cgmp.mpz_clear(&self._value)


def mpz_set_str(Mpz_t rop not None, object s, int base):
    """
    Set rop from a string.

    Set the value of rop from s, a string in base base.
    White space is allowed in the string, and is simply ignored.

    The base may vary from 2 to 62, or if base is 0, then the leading
    characters are used: 0x and 0X for hexadecimal, 0b and 0B for binary, 0 for
    octal, or decimal otherwise.

    For bases up to 36, case is ignored; upper-case and lower-case letters have
    the same value. For bases 37 to 62, upper-case letter represent the usual
    10..35 while lower-case letter represent 36..61.

    Raises ValueError if the string is not a valid number in the given base.

    """
    cdef bytes bytes_s
    cdef int err

    if not (2 <= base <= 62 or base == 0):
        raise ValueError("base must satisfy 2 <= base <= 62 or base == 0")

    bytes_s = s.encode('ascii')
    err = cgmp.mpz_set_str(&rop._value, bytes_s, base)
    if err:
        raise ValueError("Not a valid number for base {}: {}".format(
            base, s))


def mpz_get_str(int base, Mpz_t op not None):
    """
    Convert to a string of digits in a given base.

    Convert op to a string of digits in base base. The base argument may vary
    from 2 to 62 or from -2 to -36.

    For base in the range 2..36, digits and lower-case letters are used; for
    -2..-36, digits and upper-case letters are used; for 37..62, digits,
    upper-case letters, and lower-case letters (in that significance order) are
    used.

    """
    cdef bytes digits
    cdef char *c_digits
    cdef free_func freefunc
    cdef size_t c_digits_len

    if not (2 <= base <= 62 or -36 <= base <= -2):
        raise ValueError(
            "Base must satisfy 2 <= base <= 62 or -2 >= base >= -36.")

    # Get the appropriate function for freeing the allocated memory.
    cgmp.mp_get_memory_functions (NULL, NULL, &freefunc);

    c_digits = cgmp.mpz_get_str(NULL, base, &op._value)
    if c_digits == NULL:
        raise RuntimeError("Error during string conversion.")
    c_digits_alloc = strlen(c_digits) + 1

    # It's possible for the conversion from c_digits to digits to raise, so use
    # a try-finally block to ensure that c_digits always gets freed.
    try:
        digits = bytes(c_digits)
    finally:
        freefunc(c_digits, c_digits_alloc)

    # Return a plain string on Python 2, and a Unicode string on Python 3.
    if sys.version_info < (3,):
        return digits
    else:
        return digits.decode('ascii')


###############################################################################
# Various constants exported to Python
###############################################################################

# Make integer limits available to Python.  These are the limits of
# values accepted by functions like e.g., mpfr_set_si.
_LONG_MAX = LONG_MAX
_LONG_MIN = LONG_MIN
_ULONG_MAX = ULONG_MAX

# Make precision limits available to Python
MPFR_PREC_MIN = cmpfr.MPFR_PREC_MIN
MPFR_PREC_MAX = cmpfr.MPFR_PREC_MAX

# Make rounding mode values available to Python
MPFR_RNDN =  cmpfr.MPFR_RNDN
MPFR_RNDZ =  cmpfr.MPFR_RNDZ
MPFR_RNDU =  cmpfr.MPFR_RNDU
MPFR_RNDD =  cmpfr.MPFR_RNDD
MPFR_RNDA =  cmpfr.MPFR_RNDA

# Default values for Emax and Emin
MPFR_EMAX_DEFAULT = cmpfr.MPFR_EMAX_DEFAULT
MPFR_EMIN_DEFAULT = cmpfr.MPFR_EMIN_DEFAULT

<<<<<<< HEAD
# Free cache policy (for mpfr_free_cache2)
MPFR_FREE_LOCAL_CACHE = cmpfr.MPFR_FREE_LOCAL_CACHE
MPFR_FREE_GLOBAL_CACHE = cmpfr.MPFR_FREE_GLOBAL_CACHE
=======
# Make flag values available to Python
MPFR_FLAGS_UNDERFLOW = cmpfr.MPFR_FLAGS_UNDERFLOW
MPFR_FLAGS_OVERFLOW = cmpfr.MPFR_FLAGS_OVERFLOW
MPFR_FLAGS_NAN = cmpfr.MPFR_FLAGS_NAN
MPFR_FLAGS_INEXACT = cmpfr.MPFR_FLAGS_INEXACT
MPFR_FLAGS_ERANGE = cmpfr.MPFR_FLAGS_ERANGE
MPFR_FLAGS_DIVBY0 = cmpfr.MPFR_FLAGS_DIVBY0
MPFR_FLAGS_ALL = cmpfr.MPFR_FLAGS_ALL

>>>>>>> 24b10f2d

###############################################################################
# Helper functions, not exposed to Python
###############################################################################

# Forward declaration
cdef class Mpfr_t

# Checks for valid parameter ranges
cdef int check_rounding_mode(cmpfr.mpfr_rnd_t rnd) except -1:
    """
    Check that the given rounding mode is valid.  Raise ValueError if not.

    """
    if MPFR_RNDN <= rnd <= MPFR_RNDA:
        return 0
    else:
        raise ValueError("invalid rounding mode {}".format(rnd))


cdef int check_base(int b, int allow_zero) except -1:
    """
    Check that the given base (for string conversion) is valid.

    Raise ValueError if not.

    """
    if allow_zero:
        if 2 <= b <= 62 or b == 0:
            return 0
        else:
            raise ValueError(
                "base should be zero or in the range 2 to 62 (inclusive)"
            )
    else:
        if 2 <= b <= 62:
            return 0
        else:
            raise ValueError("base should be in the range 2 to 62 (inclusive)")


cdef int check_get_str_n(int b, size_t n) except -1:
    """
    Check that the given number of requested digits is valid
    for the given base.

    Raise ValueError if not.

    """
    if n == 0 or 2 <= n:
        return 0
    # Undocumented MPFR feature: mpfr_get_str works for n = 1
    # in non-power-of-two bases.  See comments in vasprintf.c and
    # get_str.c.
    if n == 1 and (b & (b-1) != 0):
        return 0
    raise ValueError("n should be either 0 or at least 2")


cdef int check_precision(cmpfr.mpfr_prec_t precision) except -1:
    """
    Check that the given precision is valid.  Raise ValueError if not.

    """
    if MPFR_PREC_MIN <= precision <= MPFR_PREC_MAX:
        return 0
    else:
        raise ValueError(
            "precision should be between {} and {}".format(
                MPFR_PREC_MIN, MPFR_PREC_MAX
            )
        )


cdef int check_initialized(Mpfr_t x) except -1:
    """
    Check that the given Mpfr_t x instance has been initialized.

    Raise ValueError if not.

    """
    if not cmpfr_initialized_p(&x._value):
        raise ValueError(
            "Mpfr_t instance {} should be initialized before use".format(x)
        )


cdef int check_not_initialized(Mpfr_t x) except -1:
    """
    Check that the given Mpfr_t x instance has *not* been initialized.

    Raise ValueError if it has.  This function is used by the mpfr_init
    and mpfr_init2 functions.

    """
    if cmpfr_initialized_p(&x._value):
        raise ValueError(
            "Mpfr_t instance {} is already initialized.".format(x)
        )


cdef decode_ternary_pair(int ternary_pair):
    """
    Decode an encoded pair of ternary values.

    Some MPFR functions with two outputs (mpfr_sin_cos, mpfr_sinh_cosh,
    mpfr_modf) also return a pair of ternary values encoded into a single int.
    This function decodes that ternary pair, returning a Python pair of
    the corresponding ternary values.

    """
    cdef int first_ternary, second_ternary

    first_ternary = ternary_pair & 3
    if first_ternary == 2:
        first_ternary = -1
    second_ternary = ternary_pair >> 2
    if second_ternary == 2:
        second_ternary = -1
    return first_ternary, second_ternary


cdef int cmpfr_initialized_p(cmpfr.mpfr_ptr op):
    """
    Return non-zero if op is initialized.  Return zero otherwise.

    """
    return op._mpfr_d != NULL


###############################################################################
# The main Python extension type, based on mpfr_t.
###############################################################################

cdef class Mpfr_t:
    """
    Mutable arbitrary-precision binary floating-point numbers.

    Mpfr_t() -> new, uninitialized Mpfr object

    Mpfr_t() creates a new, uninitialized Mpfr_t object.  This object must be
    initialized before use, for example by using the mpfr_init2 function.
    However, unlike the underlying MPFR library, it's not necessary to clear
    the object when it's no longer used.

    """
    cdef cmpfr.__mpfr_struct _value

    def __dealloc__(self):
        if cmpfr_initialized_p(&self._value):
            cmpfr.mpfr_clear(&self._value)


##############################################################################
# Additional functions provided by this extension module
###############################################################################

def mpfr_initialized_p(Mpfr_t op not None):
    """
    Return True if op has been initialized.  Return False otherwise.

    """
    return bool(cmpfr_initialized_p(&op._value))


##############################################################################
# 5.1 Initialization Functions
###############################################################################

def mpfr_init2(Mpfr_t x not None, cmpfr.mpfr_prec_t prec):
    """
    Initialize x, set its precision to be prec bits and its value to NaN.

    Normally, a variable should be initialized once only or at least be
    cleared, using mpfr_clear, between initializations. To change the precision
    of a variable which has already been initialized, use mpfr_set_prec. The
    precision prec must be an integer between MPFR_PREC_MIN and MPFR_PREC_MAX
    (otherwise the behavior is undefined).

    """
    check_not_initialized(x)
    check_precision(prec)
    cmpfr.mpfr_init2(&x._value, prec)

def mpfr_inits2(cmpfr.mpfr_prec_t prec, *args):
    """
    Initialize each of the variables in args: set its precision to prec bits
    and its value to NaN.

    """
    check_precision(prec)
    for arg in args:
        mpfr_init2(arg, prec)

def mpfr_clear(Mpfr_t x not None):
    """
    Free the space occupied by the significand of x.

    It's not usually necessary to call this function directly: it will be
    called automatically when x is garbage-collected.

    """
    check_initialized(x)
    cmpfr.mpfr_clear(&x._value)

def mpfr_clears(*args):
    """
    Free the space occupied by each of the variables in args.  See mpfr_clear
    for more details.

    """
    for arg in args:
        mpfr_clear(arg)

def mpfr_init(Mpfr_t x not None):
    """
    Initialize x, set its precision to the default precision, and set its value
    to NaN. The default precision can be changed by a call to
    mpfr_set_default_prec.

    Warning! In a given program, some other libraries might change the default
    precision and not restore it. Thus it is safer to use mpfr_init2.

    """
    check_not_initialized(x)
    cmpfr.mpfr_init(&x._value)

def mpfr_inits(*args):
    """
    Initialize each of the variables in args: set its precision to the default
    precision, and set its value to NaN. The default precision can be changed
    by a call to mpfr_set_default_prec.

    Warning! In a given program, some other libraries might change the default
    precision and not restore it. Thus it is safer to use mpfr_inits2.

    """
    for arg in args:
        mpfr_init(arg)

def mpfr_set_default_prec(cmpfr.mpfr_prec_t prec):
    """
    Set the default precision to be exactly prec bits.

    prec can be any integer between MPFR_PREC_MIN and MPFR_PREC_MAX. The
    precision of a variable means the number of bits used to store its
    significand. All subsequent calls to mpfr_init or mpfr_inits will use this
    precision, but previously initialized variables are unaffected. The default
    precision is set to 53 bits initially.

    """
    check_precision(prec)
    cmpfr.mpfr_set_default_prec(prec)

def mpfr_get_default_prec():
    """
    Return the current default MPFR precision in bits.

    """
    return cmpfr.mpfr_get_default_prec()

def mpfr_set_prec(Mpfr_t x not None, cmpfr.mpfr_prec_t prec):
    """
    Reset precision of x.

    Reset the precision of x to be exactly prec bits, and set its value to
    NaN. The previous value stored in x is lost. It is equivalent to a call to
    mpfr_clear(x) followed by a call to mpfr_init2(x, prec), but more efficient
    as no allocation is done in case the current allocated space for the
    significand of x is enough. The precision prec can be any integer between
    MPFR_PREC_MIN and MPFR_PREC_MAX. In case you want to keep the previous
    value stored in x, use mpfr_prec_round instead.

    """
    check_initialized(x)
    check_precision(prec)
    cmpfr.mpfr_set_prec(&x._value, prec)

def mpfr_get_prec(Mpfr_t x not None):
    """
    Return the precision of x

    Returns the number of bits used to store the significand of x.

    """
    check_initialized(x)
    return cmpfr.mpfr_get_prec(&x._value)


###############################################################################
# 5.2 Assignment Functions
###############################################################################

def mpfr_set(Mpfr_t rop not None, Mpfr_t op not None, cmpfr.mpfr_rnd_t rnd):
    """
    Set rop from op, rounded in the direction rnd.

    Set the value of rop from the value of the Mpfr_t object op, rounded toward
    the given direction rnd.

    """
    check_initialized(rop)
    check_initialized(op)
    check_rounding_mode(rnd)
    return cmpfr.mpfr_set(&rop._value, &op._value, rnd)

def mpfr_set_ui(Mpfr_t rop not None, unsigned long int op,
                cmpfr.mpfr_rnd_t rnd):
    """
    Set the value of rop from a nonnegative integer, rounded in direction rnd.

    Set the value of rop from op, rounded toward the given direction rnd. op
    should be an integer that's within the range of a C unsigned long. Note
    that the input 0 is converted to +0, regardless of the rounding mode.

    """
    check_initialized(rop)
    check_rounding_mode(rnd)
    return cmpfr.mpfr_set_ui(&rop._value, op, rnd)

def mpfr_set_si(Mpfr_t rop not None, long int op, cmpfr.mpfr_rnd_t rnd):
    """
    Set the value of rop from an integer, rounded in the direction rnd.

    Set the value of rop from op, rounded toward the given direction rnd. op
    should be an integer that's within the range of a C long. Note that the
    input 0 is converted to +0, regardless of the rounding mode.

    """
    check_initialized(rop)
    check_rounding_mode(rnd)
    return cmpfr.mpfr_set_si(&rop._value, op, rnd)

def mpfr_set_d(Mpfr_t rop not None, double op, cmpfr.mpfr_rnd_t rnd):
    """
    Set the value of rop from a Python float op, rounded in the direction rnd.

    Set the value of rop from op, rounded toward the given direction rnd.  If
    the system does not support the IEEE 754 standard, mpfr_set_d might not
    preserve the signed zeros.

    Note: If you want to store a floating-point constant to an Mpfr_t object, you
    should use mpfr_set_str (or one of the MPFR constant functions, such as
    mpfr_const_pi for Pi) instead of mpfr_set_d.  Otherwise the floating-point
    constant will be first converted into a reduced-precision (e.g., 53-bit)
    binary number before MPFR can work with it.

    """
    check_initialized(rop)
    check_rounding_mode(rnd)
    return cmpfr.mpfr_set_d(&rop._value, op, rnd)

<<<<<<< HEAD
def mpfr_set_ui_2exp(Mpfr_t rop not None, unsigned long int op,
                     cmpfr.mpfr_exp_t e, cmpfr.mpfr_rnd_t rnd):
    """
    Set rop to op multiplied by a power of 2.

    Set the value of rop from op multiplied by two to the power e, rounded
    toward the given direction rnd. op must be within the range of a C
    unsigned long. Note that the input 0 is converted to +0.
=======
def mpfr_set_z(Mpfr_t rop not None, Mpz_t op not None, cmpfr.mpfr_rnd_t rnd):
    """
    Set the value of rop from a GMP integer op, rounded in the direction rnd.

    Set the value of rop from op, rounded toward the given direction rnd. Note
    that the input 0 is converted to +0, regardless of the rounding mode.
>>>>>>> 24b10f2d

    """
    check_initialized(rop)
    check_rounding_mode(rnd)
<<<<<<< HEAD
    return cmpfr.mpfr_set_ui_2exp(&rop._value, op, e, rnd)
=======
    return cmpfr.mpfr_set_z(&rop._value, &op._value, rnd)
>>>>>>> 24b10f2d

def mpfr_set_si_2exp(Mpfr_t rop not None, long int op,
                     cmpfr.mpfr_exp_t e, cmpfr.mpfr_rnd_t rnd):
    """
    Set rop to op multiplied by a power of 2.

    Set the value of rop from op multiplied by two to the power e, rounded
    toward the given direction rnd. op must be within the range of a C long.
    Note that the input 0 is converted to +0.

    """
    check_initialized(rop)
    check_rounding_mode(rnd)
    return cmpfr.mpfr_set_si_2exp(&rop._value, op, e, rnd)

def mpfr_set_z_2exp(Mpfr_t rop not None, Mpz_t op not None,
                    cmpfr.mpfr_exp_t e, cmpfr.mpfr_rnd_t rnd):
    """
    Set rop to op multiplied by a power of 2.

    Set the value of rop from op multiplied by two to the power e, rounded
    toward the given direction rnd. Note that the input 0 is converted to +0.

    """
    check_initialized(rop)
    check_rounding_mode(rnd)
    return cmpfr.mpfr_set_z_2exp(&rop._value, &op._value, e, rnd)

def mpfr_set_str(Mpfr_t rop not None, object s, int base, cmpfr.mpfr_rnd_t rnd):
    """
    Set rop from a string s.

    Set rop to the value of the string s in base base, rounded in the direction
    rnd. See the documentation of mpfr_strtofr for a detailed description of
    the valid string formats. Contrary to mpfr_strtofr, mpfr_set_str requires
    the whole string to represent a valid floating-point number. This function
    returns 0 if the entire string up to the final null character is a valid
    number in base base; otherwise it returns −1, and rop may have
    changed. Note: it is preferable to use mpfr_strtofr if one wants to
    distinguish between an infinite rop value coming from an infinite s or from
    an overflow.

    """
    cdef bytes bytes_s
    bytes_s = s.encode('ascii')
    check_initialized(rop)
    check_base(base, False)
    check_rounding_mode(rnd)
    return cmpfr.mpfr_set_str(&rop._value, bytes_s, base, rnd)

def mpfr_strtofr(Mpfr_t rop not None, object s, int base, cmpfr.mpfr_rnd_t rnd):
    """
    Read a floating-point number from a string.

    Read a floating-point number from a string s in base base, rounded in
    the direction rnd; base must be either 0 (to detect the base, as described
    below) or a number from 2 to 62 (otherwise the behavior is undefined).

    If s starts with valid data, the result is stored in rop and the function
    returns a pair (ternary, endindex) where ternary is the usual ternary
    return value and endindex gives the index of the character just after the
    valid data.  Otherwise rop is set to zero (for consistency with strtod) and
    endindex is 0.

    Parsing follows the standard C strtod function with some extensions. After
    optional leading whitespace, one has a subject sequence consisting of an
    optional sign (+ or -), and either numeric data or special data. The
    subject sequence is defined as the longest initial subsequence of the input
    string, starting with the first non-whitespace character, that is of the
    expected form.

    The form of numeric data is a non-empty sequence of significand digits with
    an optional decimal point, and an optional exponent consisting of an
    exponent prefix followed by an optional sign and a non-empty sequence of
    decimal digits. A significand digit is either a decimal digit or a Latin
    letter (62 possible characters), with A = 10, B = 11, ..., Z = 35; case is
    ignored in bases less or equal to 36, in bases larger than 36, a = 36, b =
    37, ..., z = 61. The value of a significand digit must be strictly less
    than the base. The decimal point can be either the one defined by the
    current locale or the period (the first one is accepted for consistency
    with the C standard and the practice, the second one is accepted to allow
    the programmer to provide MPFR numbers from strings in a way that does not
    depend on the current locale). The exponent prefix can be e or E for bases
    up to 10, or @ in any base; it indicates a multiplication by a power of the
    base. In bases 2 and 16, the exponent prefix can also be p or P, in which
    case the exponent, called binary exponent, indicates a multiplication by a
    power of 2 instead of the base (there is a difference only for base 16); in
    base 16 for example 1p2 represents 4 whereas 1@2 represents 256. The value
    of an exponent is always written in base 10.

    If the argument base is 0, then the base is automatically detected as
    follows. If the significand starts with 0b or 0B, base 2 is assumed. If the
    significand starts with 0x or 0X, base 16 is assumed. Otherwise base 10 is
    assumed.

    Note: The exponent (if present) must contain at least a digit. Otherwise
    the possible exponent prefix and sign are not part of the number (which
    ends with the significand). Similarly, if 0b, 0B, 0x or 0X is not followed
    by a binary/hexadecimal digit, then the subject sequence stops at the
    character 0, thus 0 is read.

    Special data (for infinities and NaN) can be @inf@ or
    @nan@(n-char-sequence-opt), and if base <= 16, it can also be infinity,
    inf, nan or nan(n-char-sequence-opt), all case insensitive. A
    n-char-sequence-opt is a possibly empty string containing only digits,
    Latin letters and the underscore (0, 1, 2, ..., 9, a, b, ..., z, A, B, ...,
    Z, _). Note: one has an optional sign for all data, even NaN. For example,
    -@nAn@(This_Is_Not_17) is a valid representation for NaN in base 17.

    """
    cdef char* endptr
    cdef char* startptr
    cdef bytes bytes_s
    bytes_s = s.encode('ascii')

    startptr = bytes_s

    check_initialized(rop)
    check_base(base, True)
    check_rounding_mode(rnd)
    ternary = cmpfr.mpfr_strtofr(
        &rop._value,
        bytes_s,
        &endptr,
        base,
        rnd,
    )
    endindex = endptr - startptr
    return ternary, endindex

def mpfr_set_nan(Mpfr_t op not None):
    """ Set x to a NaN.

    Set the variable x to NaN (Not-a-Number).  The sign bit of the result is
    unspecified.

    """
    check_initialized(op)
    cmpfr.mpfr_set_nan(&op._value)

def mpfr_set_inf(Mpfr_t op not None, int sign):
    """ Set x to an infinity.

    Set the variable x to infinity.  x is set to positive infinity if the sign
    is nonnegative, and negative infinity otherwise.

    Note the unusual sign convention here: most MPFR functions that deal with
    signs use a nonzero value (or True) to indicate a negative number, and zero
    to indiciate a positive number.

    """
    check_initialized(op)
    cmpfr.mpfr_set_inf(&op._value, sign)

def mpfr_set_zero(Mpfr_t op not None, int sign):
    """ Set x to a zero.

    Set the variable x to zero.  x is set to positive zero if the sign is
    nonnegative, and negative zero otherwise.

    Note the unusual sign convention here: most MPFR functions that deal with
    signs use a nonzero value (or True) to indicate a negative number, and zero
    to indiciate a positive number.

    """
    check_initialized(op)
    cmpfr.mpfr_set_zero(&op._value, sign)

def mpfr_swap(Mpfr_t x not None, Mpfr_t y not None):
    """
    Swap the values of x and y efficiently.

    Warning: the precisions are exchanged too; in case the precisions are
    different, mpfr_swap is thus not equivalent to three mpfr_set calls using a
    third auxiliary variable.

    """
    check_initialized(x)
    check_initialized(y)
    cmpfr.mpfr_swap(&x._value, &y._value)


###############################################################################
# 5.4 Conversion Functions
###############################################################################

def mpfr_get_d(Mpfr_t op not None, cmpfr.mpfr_rnd_t rnd):
    """
    Convert op to a Python float.

    Convert op to a Python float using the rounding mode rnd. If op is NaN,
    some fixed NaN (either quiet or signaling) or the result of 0.0/0.0 is
    returned. If op is ±Inf, an infinity of the same sign or the result of
    ±1.0/0.0 is returned. If op is zero, this function returns a zero, trying
    to preserve its sign, if possible.

    """
    check_initialized(op)
    check_rounding_mode(rnd)
    return cmpfr.mpfr_get_d(&op._value, rnd)

def mpfr_get_si(Mpfr_t op not None, cmpfr.mpfr_rnd_t rnd):
    """
    Convert op to an integer that's within the range of a C long.

    Convert op to an integer after rounding it with respect to rnd. If op is
    NaN, 0 is returned and the erange flag is set. If op is too big for a
    C long, the function returns the maximum or the minimum representable
    int, depending on the direction of the overflow; the erange flag is set
    too.

    """
    check_initialized(op)
    check_rounding_mode(rnd)
    return cmpfr.mpfr_get_si(&op._value, rnd)

def mpfr_get_ui(Mpfr_t op not None, cmpfr.mpfr_rnd_t rnd):
    """
    Convert op to an integer that's within the range of a C unsigned long.

    Convert op to an integer after rounding it with respect to rnd. If op is
    NaN, 0 is returned and the erange flag is set. If op is too big for a
    C unsigned long, the function returns the maximum or the minimum
    representable int, depending on the direction of the overflow; the erange
    flag is set too.

    """
    check_initialized(op)
    check_rounding_mode(rnd)
    return cmpfr.mpfr_get_ui(&op._value, rnd)

def mpfr_get_d_2exp(Mpfr_t op not None, cmpfr.mpfr_rnd_t rnd):
    """
    Convert op to a Python float and an exponent.

    Return a pair (d, exp) consisting of a Python float d and an exponent exp
    such that 0.5<=abs(d)<1 and d times 2 raised to exp equals op rounded to
    double (resp. long double) precision, using the given rounding mode. If op
    is zero, then a zero of the same sign (or an unsigned zero, if the
    implementation does not have signed zeros) is returned, and exp is set to
    0. If op is NaN or an infinity, then the corresponding double precision
    (resp. long-double precision) value is returned, and exp is undefined.

    """
    cdef long int exp
    cdef double d

    check_initialized(op)
    check_rounding_mode(rnd)
    d = cmpfr.mpfr_get_d_2exp(&exp, &op._value, rnd)
    return d, exp

<<<<<<< HEAD
def mpfr_frexp(Mpfr_t y not None, Mpfr_t x not None, cmpfr.mpfr_rnd_t rnd):
    """Decompose 'x' in the form 2**e * y.

    Find exp and y such that 0.5<=abs(y)<1 and y times 2 raised to exp equals x
    rounded to the precision of y, using the given rounding mode. If x is zero,
    then y is set to a zero of the same sign and exp is set to 0. If x is NaN
    or an infinity, then y is set to the same value and exp is undefined.

    Sets y and returns a pair (ternary, exp) where ternary is the usual
    ternary return value indicating in which direction rounding occurred.
    """
    cdef cmpfr.mpfr_exp_t exp

    check_initialized(y)
    check_initialized(x)
    check_rounding_mode(rnd)
    ternary = cmpfr.mpfr_frexp(&exp, &y._value, &x._value, rnd)
    return ternary, exp
=======
def mpfr_get_z_2exp(Mpz_t rop not None, Mpfr_t op not None):
    """
    Decompose as a product of an integer and a power of two.

    Put the scaled significand of op (regarded as an integer, with the
    precision of op) into rop, and return the exponent exp (which may be
    outside the current exponent range) such that op exactly equals rop times 2
    raised to the power exp. If op is zero, the minimal exponent emin is
    returned. If op is NaN or an infinity, the erange flag is set, rop is set
    to 0, and the the minimal exponent emin is returned. The returned exponent
    may be less than the minimal exponent emin of MPFR numbers in the current
    exponent range; in case the exponent is not representable in the mpfr_exp_t
    type, the erange flag is set and the minimal value of the mpfr_exp_t type
    is returned.
    """
    cdef cmpfr.mpfr_exp_t exp

    check_initialized(op)

    exponent = cmpfr.mpfr_get_z_2exp(&rop._value, &op._value)
    return exponent

def mpfr_get_z(Mpz_t rop not None, Mpfr_t op not None, cmpfr.mpfr_rnd_t rnd):
    """
    Convert to a GMP integer.

    Convert op to a mpz_t, after rounding it with respect to rnd. If op is NaN
    or an infinity, the erange flag is set, rop is set to 0, and 0 is returned.
    Otherwise the return value is zero when rop is equal to op (i.e., when op
    is an integer), positive when it is greater than op, and negative when it
    is smaller than op; moreover, if rop differs from op, i.e., if op is not an
    integer, the inexact flag is set.

    """
    check_initialized(op)
    check_rounding_mode(rnd)
    return cmpfr.mpfr_get_z(&rop._value, &op._value, rnd)
>>>>>>> 24b10f2d

def mpfr_get_str(int b, size_t n, Mpfr_t op not None, cmpfr.mpfr_rnd_t rnd):
    """
    Compute a base 'b' string representation for 'op'.

    Convert op to a string of digits in base b, with rounding in the direction
    rnd, where n is either zero (see below) or the number of significant digits
    output in the string; in the latter case, n must be greater or equal to
    2. The base may vary from 2 to 62.  Returns a pair (digits, exp) where
    digits gives the base-b digits of op, and for an ordinary number, exp is
    the exponent (for input 0, the current minimal exponent is written).

    The generated string is a fraction, with an implicit radix point
    immediately to the left of the first digit. For example, the number −3.1416
    would be returned as ("−31416", 1). If rnd is to nearest, and op is exactly
    in the middle of two consecutive possible outputs, the one with an even
    significand is chosen, where both significands are considered with the
    exponent of op. Note that for an odd base, this may not correspond to an
    even last digit: for example with 2 digits in base 7, (14) and a half is
    rounded to (15) which is 12 in decimal, (16) and a half is rounded to (20)
    which is 14 in decimal, and (26) and a half is rounded to (26) which is 20
    in decimal.

    If n is zero, the number of digits of the significand is chosen large
    enough so that re-reading the printed value with the same precision,
    assuming both output and input use rounding to nearest, will recover the
    original value of op. More precisely, in most cases, the chosen precision
    of str is the minimal precision m depending only on p = PREC(op) and b that
    satisfies the above property, i.e., m = 1 + ceil(p*log(2)/log(b)), with p
    replaced by p−1 if b is a power of 2, but in some very rare cases, it might
    be m+1 (the smallest case for bases up to 62 is when p equals 186564318007
    for bases 7 and 49).

    Space for the digit string is automatically allocated, and freed by Python
    when no longer needed.  There's no requirement to free this space manually.

    RuntimeError is raised on error.

    """
    cdef cmpfr.mpfr_exp_t exp
    cdef bytes digits
    cdef char *c_digits

    check_base(b, False)
    check_get_str_n(b, n)
    check_initialized(op)
    check_rounding_mode(rnd)
    c_digits = cmpfr.mpfr_get_str(NULL, &exp, b, n, &op._value, rnd)
    if c_digits == NULL:
        raise RuntimeError("Error during string conversion.")

    # It's possible for the conversion from c_digits to digits to raise, so use
    # a try-finally block to ensure that c_digits always gets freed.
    try:
        digits = bytes(c_digits)
    finally:
        cmpfr.mpfr_free_str(c_digits)

    if sys.version_info < (3,):
        return digits, exp
    else:
        return digits.decode('ascii'), exp

def mpfr_fits_ulong_p(Mpfr_t x not None, cmpfr.mpfr_rnd_t rnd):
    """
    Return True if op would fit into a C unsigned long int.

    Return True if op would fit into a C unsigned long int when rounded to an
    integer in the direction rnd.

    """
    check_initialized(x)
    check_rounding_mode(rnd)
    return bool(cmpfr.mpfr_fits_ulong_p(&x._value, rnd))

def mpfr_fits_slong_p(Mpfr_t x not None, cmpfr.mpfr_rnd_t rnd):
    """
    Return True if op would fit into a C long int.

    Return True if op would fit into a C long int when rounded to an integer in
    the direction rnd.

    """
    check_initialized(x)
    check_rounding_mode(rnd)
    return bool(cmpfr.mpfr_fits_slong_p(&x._value, rnd))


###############################################################################
# 5.5 Basic Arithmetic Functions
###############################################################################

def mpfr_add(Mpfr_t rop not None, Mpfr_t op1 not None, Mpfr_t op2 not None,
             cmpfr.mpfr_rnd_t rnd):
    """
    Set rop to op1 + op2 rounded in the direction rnd.

    """
    check_initialized(rop)
    check_initialized(op1)
    check_initialized(op2)
    check_rounding_mode(rnd)
    return cmpfr.mpfr_add(&rop._value, &op1._value, &op2._value, rnd)

def mpfr_sub(Mpfr_t rop not None, Mpfr_t op1 not None, Mpfr_t op2 not None,
             cmpfr.mpfr_rnd_t rnd):
    """
    Set rop to op1 - op2, rounded in the direction rnd.

    """
    check_initialized(rop)
    check_initialized(op1)
    check_initialized(op2)
    check_rounding_mode(rnd)
    return cmpfr.mpfr_sub(&rop._value, &op1._value, &op2._value, rnd)

def mpfr_mul(Mpfr_t rop not None, Mpfr_t op1 not None, Mpfr_t op2 not None,
             cmpfr.mpfr_rnd_t rnd):
    """
    Set rop to op1 times op2, rounded in the direction rnd.

    """
    check_initialized(rop)
    check_initialized(op1)
    check_initialized(op2)
    check_rounding_mode(rnd)
    return cmpfr.mpfr_mul(&rop._value, &op1._value, &op2._value, rnd)

def mpfr_sqr(Mpfr_t rop not None, Mpfr_t op not None, cmpfr.mpfr_rnd_t rnd):
    """
    Set rop to the square of op, rounded in the direction rnd.

    """
    check_initialized(rop)
    check_initialized(op)
    check_rounding_mode(rnd)
    return cmpfr.mpfr_sqr(&rop._value, &op._value, rnd)

def mpfr_div(Mpfr_t rop not None, Mpfr_t op1 not None, Mpfr_t op2 not None,
             cmpfr.mpfr_rnd_t rnd):
    """
    Set rop to op1 divided by op2, rounded in the direction rnd.

    """
    check_initialized(rop)
    check_initialized(op1)
    check_initialized(op2)
    check_rounding_mode(rnd)
    return cmpfr.mpfr_div(&rop._value, &op1._value, &op2._value, rnd)

def mpfr_sqrt(Mpfr_t rop not None, Mpfr_t op not None, cmpfr.mpfr_rnd_t rnd):
    """
    Set rop to the square root of op, rounded in the direction rnd.

    Set rop to −0 if op is −0, to be consistent with the IEEE 754 standard. Set
    rop to NaN if op is negative.

    """
    check_initialized(rop)
    check_initialized(op)
    check_rounding_mode(rnd)
    return cmpfr.mpfr_sqrt(&rop._value, &op._value, rnd)

def mpfr_rec_sqrt(Mpfr_t rop not None, Mpfr_t op not None,
                  cmpfr.mpfr_rnd_t rnd):
    """
    Set rop to the reciprocal square root of op, rounded in the direction rnd.

    Set rop to +Inf if op is ±0, +0 if op is +Inf, and NaN if op is negative.

    """
    check_initialized(rop)
    check_initialized(op)
    check_rounding_mode(rnd)
    return cmpfr.mpfr_rec_sqrt(&rop._value, &op._value, rnd)

def mpfr_cbrt(Mpfr_t rop not None, Mpfr_t op not None, cmpfr.mpfr_rnd_t rnd):
    """
    Set rop to the cube root of op rounded in the direction rnd.

    For op negative, set rop to a negative number.  The cube root of -0 is
    defined to be -0.

    """
    check_initialized(rop)
    check_initialized(op)
    check_rounding_mode(rnd)
    return cmpfr.mpfr_cbrt(&rop._value, &op._value, rnd)

def mpfr_rootn_ui(Mpfr_t rop not None, Mpfr_t op not None,
                  unsigned long int k, cmpfr.mpfr_rnd_t rnd):
    """
    Set rop to the kth root of op rounded in the direction rnd.

    For k = 0, set rop to NaN. For k odd (resp. even) and op negative
    (including -Inf), set rop to a negative number (resp. NaN). If op is zero,
    set rop to zero with the sign obtained by the usual limit rules, i.e., the
    same sign as op if k is odd, and positive if k is even.

    This function agrees with the rootn function of the IEEE 754-2008
    standard.

    """
    check_initialized(rop)
    check_initialized(op)
    check_rounding_mode(rnd)
    return cmpfr.mpfr_rootn_ui(&rop._value, &op._value, k, rnd)

def mpfr_root(Mpfr_t rop not None, Mpfr_t op not None,
              unsigned long int k, cmpfr.mpfr_rnd_t rnd):

    """Set rop to the kth root of op, rounding in the direction rnd.

    This function is the same as mpfr_rootn_ui except when op is -0 and k is
    even: the result is -0 instead of +0 (the reason was to be consistent with
    mpfr_sqrt). Said otherwise, if op is zero, set rop to op.

    This function predates the IEEE 754-2008 standard and behaves differently
    from its rootn function. It is marked as deprecated and will be removed
    in a future release.

    """
    warnings.warn(
        "mpfr_root is deprecated. Use mpfr_rootn_ui instead.",
        category=DeprecationWarning,
    )

    check_initialized(rop)
    check_initialized(op)
    check_rounding_mode(rnd)
    return cmpfr.mpfr_root(&rop._value, &op._value, k, rnd)

def mpfr_pow(Mpfr_t rop not None, Mpfr_t op1 not None, Mpfr_t op2 not None,
             cmpfr.mpfr_rnd_t rnd):
    """
    Set rop to op1 raised to the power op2, rounded in the direction rnd.

    Special values are handled as described in the ISO C99 and IEEE 754-2008
    standards for the pow function.

      * pow(±0, y) returns plus or minus infinity for y a negative odd integer.

      * pow(±0, y) returns plus infinity for y negative and not an odd integer.

      * pow(±0, y) returns plus or minus zero for y a positive odd integer.

      * pow(±0, y) returns plus zero for y positive and not an odd integer.

      * pow(-1, ±Inf) returns 1.

      * pow(+1, y) returns 1 for any y, even a NaN.

      * pow(x, ±0) returns 1 for any x, even a NaN.

      * pow(x, y) returns NaN for finite negative x and finite non-integer y.

      * pow(x, -Inf) returns plus infinity for 0 < abs(x) < 1, and plus zero
        for abs(x) > 1.

      * pow(x, +Inf) returns plus zero for 0 < abs(x) < 1, and plus infinity
        for abs(x) > 1.

      * pow(-Inf, y) returns minus zero for y a negative odd integer.

      * pow(-Inf, y) returns plus zero for y negative and not an odd integer.

      * pow(-Inf, y) returns minus infinity for y a positive odd integer.

      * pow(-Inf, y) returns plus infinity for y positive and not an odd
        integer.

      * pow(+Inf, y) returns plus zero for y negative, and plus infinity for y
        positive.

    """
    check_initialized(rop)
    check_initialized(op1)
    check_initialized(op2)
    check_rounding_mode(rnd)
    return cmpfr.mpfr_pow(&rop._value, &op1._value, &op2._value, rnd)

def mpfr_neg(Mpfr_t rop not None, Mpfr_t op not None, cmpfr.mpfr_rnd_t rnd):
    """
    Set rop to -op, rounded in the direction rnd.

    This function just changes or adjusts the sign if rop and op are the same
    variable, otherwise a rounding might occur if the precision of rop is less
    than that of op.

    """
    check_initialized(rop)
    check_initialized(op)
    check_rounding_mode(rnd)
    return cmpfr.mpfr_neg(&rop._value, &op._value, rnd)

def mpfr_abs(Mpfr_t rop not None, Mpfr_t op not None, cmpfr.mpfr_rnd_t rnd):
    """
    Set rop to the absolute value of op, rounded in the direction rnd.

    This function just changes or adjusts the sign if rop and op are the same
    variable, otherwise a rounding might occur if the precision of rop is less
    than that of op.

    """
    check_initialized(rop)
    check_initialized(op)
    check_rounding_mode(rnd)
    return cmpfr.mpfr_abs(&rop._value, &op._value, rnd)

def mpfr_dim(Mpfr_t rop not None, Mpfr_t op1 not None, Mpfr_t op2 not None,
             cmpfr.mpfr_rnd_t rnd):
    """
    Set rop to max(op1 - op2, 0), rounded in the direction rnd.

    Set rop to op1 - op2 rounded in the direction rnd if op1 > op2, +0 if op1
    <= op2, and NaN if op1 or op2 is NaN.

    """
    check_initialized(rop)
    check_initialized(op1)
    check_initialized(op2)
    check_rounding_mode(rnd)
    return cmpfr.mpfr_dim(&rop._value, &op1._value, &op2._value, rnd)


###############################################################################
# 5.6 Comparison Functions
###############################################################################

def mpfr_cmp(Mpfr_t op1 not None, Mpfr_t op2 not None):
    """
    Perform a three-way comparison of op1 and op2.

    Return a positive value if op1 > op2, zero if op1 = op2, and a negative
    value if op1 < op2. Both op1 and op2 are considered to their full own
    precision, which may differ. If one of the operands is NaN, set the erange
    flag and return zero.

    Note: This function may be useful to distinguish the three possible
    cases. If you need to distinguish two cases only, it is recommended to use
    the predicate functions (e.g., mpfr_equal_p for the equality) described
    below; they behave like the IEEE 754 comparisons, in particular when one or
    both arguments are NaN.

    """
    check_initialized(op1)
    check_initialized(op2)
    return cmpfr.mpfr_cmp(&op1._value, &op2._value)

def mpfr_cmpabs(Mpfr_t op1 not None, Mpfr_t op2 not None):
    """
    Compare the absolute values of op1 and op2.

    Compare |op1| and |op2|. Return a positive value if |op1| > |op2|, zero if
    |op1| == |op2|, and a negative value if |op1| < |op2|. If one of the
    operands is NaN, set the erange flag and return zero.

    """
    check_initialized(op1)
    check_initialized(op2)
    return cmpfr.mpfr_cmpabs(&op1._value, &op2._value)

def mpfr_nan_p(Mpfr_t op not None):
    """
    Return True if op is a NaN.  Return False otherwise.

    """
    check_initialized(op)
    return bool(cmpfr.mpfr_nan_p(&op._value))

def mpfr_inf_p(Mpfr_t op not None):
    """
    Return True if op is an infinity.  Return False otherwise.

    """
    check_initialized(op)
    return bool(cmpfr.mpfr_inf_p(&op._value))

def mpfr_number_p(Mpfr_t op not None):
    """
    Return True if op is an ordinary number.  Return False otherwise.

    An ordinary number is a number which is neither a NaN nor an infinity.

    """
    check_initialized(op)
    return bool(cmpfr.mpfr_number_p(&op._value))

def mpfr_zero_p(Mpfr_t op not None):
    """
    Return True if op is zero.  Return False otherwise.

    """
    check_initialized(op)
    return bool(cmpfr.mpfr_zero_p(&op._value))

def mpfr_regular_p(Mpfr_t op not None):
    """
    Return True if op is a regular number.  Return False otherwise.

    A regular number is a number which is neither a NaN, nor an infinity, nor a
    zero.

    """
    check_initialized(op)
    return bool(cmpfr.mpfr_regular_p(&op._value))

def mpfr_sgn(Mpfr_t op not None):
    """
    Return the sign of op.

    Return a positive value if op > 0, zero if op = 0, and a negative value if
    op < 0. If the operand is NaN, set the erange flag and return zero. This is
    equivalent to mpfr_cmp_ui (op, 0), but more efficient.

    """
    check_initialized(op)
    return cmpfr.mpfr_sgn(&op._value)

def mpfr_greater_p(Mpfr_t op1 not None, Mpfr_t op2 not None):
    """
    Return True if op1 > op2 and False otherwise.

    This function returns False whenever op1 and/or op2 is a NaN.

    """
    check_initialized(op1)
    check_initialized(op2)
    return bool(cmpfr.mpfr_greater_p(&op1._value, &op2._value))

def mpfr_greaterequal_p(Mpfr_t op1 not None, Mpfr_t op2 not None):
    """
    Return True if op1 >= op2 and False otherwise.

    This function returns False whenever op1 and/or op2 is a NaN.

    """
    check_initialized(op1)
    check_initialized(op2)
    return bool(cmpfr.mpfr_greaterequal_p(&op1._value, &op2._value))

def mpfr_less_p(Mpfr_t op1 not None, Mpfr_t op2 not None):
    """
    Return True if op1 < op2 and False otherwise.

    This function returns False whenever op1 and/or op2 is a NaN.

    """
    check_initialized(op1)
    check_initialized(op2)
    return bool(cmpfr.mpfr_less_p(&op1._value, &op2._value))

def mpfr_lessequal_p(Mpfr_t op1 not None, Mpfr_t op2 not None):
    """
    Return True if op1 <= op2 and False otherwise.

    This function returns False whenever op1 and/or op2 is a NaN.

    """
    check_initialized(op1)
    check_initialized(op2)
    return bool(cmpfr.mpfr_lessequal_p(&op1._value, &op2._value))

def mpfr_equal_p(Mpfr_t op1 not None, Mpfr_t op2 not None):
    """
    Return True if op1 == op2 and False otherwise.

    This function returns False whenever op1 and/or op2 is a NaN.

    """
    check_initialized(op1)
    check_initialized(op2)
    return bool(cmpfr.mpfr_equal_p(&op1._value, &op2._value))

def mpfr_lessgreater_p(Mpfr_t op1 not None, Mpfr_t op2 not None):
    """
    Return True if op1 < op2 or op1 > op2 and False otherwise.

    This function returns False whenever op1 and/or op2 is a NaN.

    """
    check_initialized(op1)
    check_initialized(op2)
    return bool(cmpfr.mpfr_lessgreater_p(&op1._value, &op2._value))

def mpfr_unordered_p(Mpfr_t op1 not None, Mpfr_t op2 not None):
    """
    Return True if op1 or op2 is a NaN and False otherwise.

    """
    check_initialized(op1)
    check_initialized(op2)
    return bool(cmpfr.mpfr_unordered_p(&op1._value, &op2._value))


###############################################################################
# 5.7 Special Functions
###############################################################################

def mpfr_log(Mpfr_t rop not None, Mpfr_t op not None, cmpfr.mpfr_rnd_t rnd):
    """
    Set rop to the natural logarithm of op, rounded in the direction rnd.

    """
    check_initialized(rop)
    check_initialized(op)
    check_rounding_mode(rnd)
    return cmpfr.mpfr_log(&rop._value, &op._value, rnd)

def mpfr_log_ui(Mpfr_t rop not None, unsigned long op, cmpfr.mpfr_rnd_t rnd):
    """
    Set rop to the natural logarithm of op, rounded in the direction rnd.

    """
    check_initialized(rop)
    check_rounding_mode(rnd)
    return cmpfr.mpfr_log_ui(&rop._value, op, rnd)

def mpfr_log2(Mpfr_t rop not None, Mpfr_t op not None, cmpfr.mpfr_rnd_t rnd):
    """
    Set rop to the base-two logarithm of op, rounded in the direction rnd.

    """
    check_initialized(rop)
    check_initialized(op)
    check_rounding_mode(rnd)
    return cmpfr.mpfr_log2(&rop._value, &op._value, rnd)

def mpfr_log10(Mpfr_t rop not None, Mpfr_t op not None, cmpfr.mpfr_rnd_t rnd):
    """
    Set rop to the base-ten logarithm of op, rounded in the direction rnd.

    """
    check_initialized(rop)
    check_initialized(op)
    check_rounding_mode(rnd)
    return cmpfr.mpfr_log10(&rop._value, &op._value, rnd)

def mpfr_log1p(Mpfr_t rop not None, Mpfr_t op not None, cmpfr.mpfr_rnd_t rnd):
    """
    Set rop to the logarithm of one plus op, rounded in the direction rnd.

    """
    check_initialized(rop)
    check_initialized(op)
    check_rounding_mode(rnd)
    return cmpfr.mpfr_log1p(&rop._value, &op._value, rnd)

def mpfr_exp(Mpfr_t rop not None, Mpfr_t op not None, cmpfr.mpfr_rnd_t rnd):
    """
    Set rop to the exponential of op, rounded in the direction rnd.

    """
    check_initialized(rop)
    check_initialized(op)
    check_rounding_mode(rnd)
    return cmpfr.mpfr_exp(&rop._value, &op._value, rnd)

def mpfr_exp2(Mpfr_t rop not None, Mpfr_t op not None, cmpfr.mpfr_rnd_t rnd):
    """
    Set rop to two raised to the power op, rounded in the direction rnd.

    """
    check_initialized(rop)
    check_initialized(op)
    check_rounding_mode(rnd)
    return cmpfr.mpfr_exp2(&rop._value, &op._value, rnd)

def mpfr_exp10(Mpfr_t rop not None, Mpfr_t op not None, cmpfr.mpfr_rnd_t rnd):
    """
    Set rop to ten raised to the power op, rounded in the direction rnd.

    """
    check_initialized(rop)
    check_initialized(op)
    check_rounding_mode(rnd)
    return cmpfr.mpfr_exp10(&rop._value, &op._value, rnd)

def mpfr_expm1(Mpfr_t rop not None, Mpfr_t op not None, cmpfr.mpfr_rnd_t rnd):
    """
    Set rop to the exponential of op followed by a subtraction by one, rounded
    in the direction rnd.

    """
    check_initialized(rop)
    check_initialized(op)
    check_rounding_mode(rnd)
    return cmpfr.mpfr_expm1(&rop._value, &op._value, rnd)

def mpfr_cos(Mpfr_t rop not None, Mpfr_t op not None, cmpfr.mpfr_rnd_t rnd):
    """
    Set rop to the cosine of op, rounded in the direction rnd.

    """
    check_initialized(rop)
    check_initialized(op)
    check_rounding_mode(rnd)
    return cmpfr.mpfr_cos(&rop._value, &op._value, rnd)

def mpfr_sin(Mpfr_t rop not None, Mpfr_t op not None, cmpfr.mpfr_rnd_t rnd):
    """
    Set rop to the sine of op, rounded in the direction rnd.

    """
    check_initialized(rop)
    check_initialized(op)
    check_rounding_mode(rnd)
    return cmpfr.mpfr_sin(&rop._value, &op._value, rnd)

def mpfr_tan(Mpfr_t rop not None, Mpfr_t op not None, cmpfr.mpfr_rnd_t rnd):
    """
    Set rop to the tangent of op, rounded in the direction rnd.

    """
    check_initialized(rop)
    check_initialized(op)
    check_rounding_mode(rnd)
    return cmpfr.mpfr_tan(&rop._value, &op._value, rnd)

def mpfr_sin_cos(Mpfr_t sop not None, Mpfr_t cop not None,
                 Mpfr_t op not None, cmpfr.mpfr_rnd_t rnd):
    """
    Compute sin(op) and cos(op), rounded in the direction rnd.

    Set simultaneously sop to the sine of op and cop to the cosine of op,
    rounded in the direction rnd with the corresponding precisions of sop and
    cop, which must be different variables.

    Returns a pair (sin_ternary, cos_ternary) of the corresponding ternary
    values.  Note that this differs from the original mpfr_sin_cos function
    from MPFR, which combines the ternary values into a single int return.

    """
    cdef int ternary_pair

    check_initialized(sop)
    check_initialized(cop)
    check_initialized(op)
    check_rounding_mode(rnd)
    ternary_pair = cmpfr.mpfr_sin_cos(
        &sop._value, &cop._value, &op._value, rnd
    )
    return decode_ternary_pair(ternary_pair)

def mpfr_sec(Mpfr_t rop not None, Mpfr_t op not None, cmpfr.mpfr_rnd_t rnd):
    """
    Set rop to the secant of op, rounded in the direction rnd.

    """
    check_initialized(rop)
    check_initialized(op)
    check_rounding_mode(rnd)
    return cmpfr.mpfr_sec(&rop._value, &op._value, rnd)

def mpfr_csc(Mpfr_t rop not None, Mpfr_t op not None, cmpfr.mpfr_rnd_t rnd):
    """
    Set rop to the cosecant of op, rounded in the direction rnd.

    """
    check_initialized(rop)
    check_initialized(op)
    check_rounding_mode(rnd)
    return cmpfr.mpfr_csc(&rop._value, &op._value, rnd)

def mpfr_cot(Mpfr_t rop not None, Mpfr_t op not None, cmpfr.mpfr_rnd_t rnd):
    """
    Set rop to the cotangent of op, rounded in the direction rnd.

    """
    check_initialized(rop)
    check_initialized(op)
    check_rounding_mode(rnd)
    return cmpfr.mpfr_cot(&rop._value, &op._value, rnd)

def mpfr_acos(Mpfr_t rop not None, Mpfr_t op not None, cmpfr.mpfr_rnd_t rnd):
    """
    Set rop to the arc-cosine of op, rounded in the direction rnd.

    The result will usually be in the range [0, Pi].  However, note that since
    acos(-1) returns the floating-point number closest to Pi according to the
    given rounding mode, this number might not be in the output range [0, Pi];
    still, the result lies in the image of this output range by the rounding
    function.

    """
    check_initialized(rop)
    check_initialized(op)
    check_rounding_mode(rnd)
    return cmpfr.mpfr_acos(&rop._value, &op._value, rnd)

def mpfr_asin(Mpfr_t rop not None, Mpfr_t op not None, cmpfr.mpfr_rnd_t rnd):
    """
    Set rop to the arc-sine of op, rounded in the direction rnd.

    The result will usually be in the range [-Pi/2, Pi/2].  However, note that
    since asin(-1) and asin(1) return the floating-point numbers closest to
    -Pi/2 and Pi/2 (respectively) according to the given rounding mode, these
    numbers might not be in the output range [-Pi/2, Pi/2]; still, the result
    lies in the image of this output range by the rounding function.

    """
    check_initialized(rop)
    check_initialized(op)
    check_rounding_mode(rnd)
    return cmpfr.mpfr_asin(&rop._value, &op._value, rnd)

def mpfr_atan(Mpfr_t rop not None, Mpfr_t op not None, cmpfr.mpfr_rnd_t rnd):
    """
    Set rop to the arc-tangent of op, rounded in the direction rnd.

    The result will usually be in the range [-Pi/2, Pi/2].  However, note that
    since atan(-inf) and atan(inf) return the floating-point numbers closest to
    -Pi/2 and Pi/2 (respectively) according to the given rounding mode, these
    numbers might not be in the output range [-Pi/2, Pi/2]; still, the result
    lies in the image of this output range by the rounding function.

    """
    check_initialized(rop)
    check_initialized(op)
    check_rounding_mode(rnd)
    return cmpfr.mpfr_atan(&rop._value, &op._value, rnd)

def mpfr_atan2(Mpfr_t rop not None, Mpfr_t y not None,
               Mpfr_t x not None, cmpfr.mpfr_rnd_t rnd):
    """
    Set rop to atan(y / x) with the appropriate choice of function branch.

    Set rop to the arc-tangent2 of y and x, rounded in the direction rnd: if x
    > 0, atan2(y, x) = atan (y/x); if x < 0, atan2(y, x) = sign(y)*(Pi - atan
    (abs(y/x))), thus a number from -Pi to Pi. As for atan, in case the exact
    mathematical result is +Pi or -Pi, its rounded result might be outside the
    function output range.

    atan2(y, 0) does not raise any floating-point exception. Special values are
    handled as described in the ISO C99 and IEEE 754-2008 standards for the
    atan2 function:

    atan2(+0, -0) returns +Pi.
    atan2(-0, -0) returns -Pi.
    atan2(+0, +0) returns +0.
    atan2(-0, +0) returns −0.
    atan2(+0, x) returns +Pi for x < 0.
    atan2(-0, x) returns -Pi for x < 0.
    atan2(+0, x) returns +0 for x > 0.
    atan2(-0, x) returns −0 for x > 0.
    atan2(y, 0) returns -Pi/2 for y < 0.
    atan2(y, 0) returns +Pi/2 for y > 0.
    atan2(+Inf, -Inf) returns +3*Pi/4.
    atan2(-Inf, -Inf) returns -3*Pi/4.
    atan2(+Inf, +Inf) returns +Pi/4.
    atan2(-Inf, +Inf) returns -Pi/4.
    atan2(+Inf, x) returns +Pi/2 for finite x.
    atan2(-Inf, x) returns -Pi/2 for finite x.
    atan2(y, -Inf) returns +Pi for finite y > 0.
    atan2(y, -Inf) returns -Pi for finite y < 0.
    atan2(y, +Inf) returns +0 for finite y > 0.
    atan2(y, +Inf) returns −0 for finite y < 0.

    """
    check_initialized(rop)
    check_initialized(y)
    check_initialized(x)
    check_rounding_mode(rnd)
    return cmpfr.mpfr_atan2(&rop._value, &y._value, &x._value, rnd)

def mpfr_cosh(Mpfr_t rop not None, Mpfr_t op not None, cmpfr.mpfr_rnd_t rnd):
    """
    Set rop to the hyperbolic cosine of op, rounded in the direction rnd.

    """
    check_initialized(rop)
    check_initialized(op)
    check_rounding_mode(rnd)
    return cmpfr.mpfr_cosh(&rop._value, &op._value, rnd)

def mpfr_sinh(Mpfr_t rop not None, Mpfr_t op not None, cmpfr.mpfr_rnd_t rnd):
    """
    Set rop to the hyperbolic sine of op, rounded in the direction rnd.

    """
    check_initialized(rop)
    check_initialized(op)
    check_rounding_mode(rnd)
    return cmpfr.mpfr_sinh(&rop._value, &op._value, rnd)

def mpfr_tanh(Mpfr_t rop not None, Mpfr_t op not None, cmpfr.mpfr_rnd_t rnd):
    """
    Set rop to the hyperbolic tangent of op, rounded in the direction rnd.

    """
    check_initialized(rop)
    check_initialized(op)
    check_rounding_mode(rnd)
    return cmpfr.mpfr_tanh(&rop._value, &op._value, rnd)

def mpfr_sinh_cosh(Mpfr_t sop not None, Mpfr_t cop not None,
                   Mpfr_t op not None, cmpfr.mpfr_rnd_t rnd):
    """
    Compute sinh(op) and cosh(op), rounded in the direction rnd.

    Set simultaneously sop to the hyperbolic sine of op and cop to the
    hyperbolic cosine of op, rounded in the direction rnd with the
    corresponding precisions of sop and cop, which must be different variables.

    Returns a pair (sinh_ternary, cosh_ternary) of the corresponding ternary
    values.  Note that this differs from the original mpfr_sinh_cosh function
    from MPFR, which combines the ternary values into a single int return.

    """
    cdef int ternary_pair

    check_initialized(sop)
    check_initialized(cop)
    check_initialized(op)
    check_rounding_mode(rnd)
    ternary_pair = cmpfr.mpfr_sinh_cosh(
        &sop._value, &cop._value, &op._value, rnd
    )
    return decode_ternary_pair(ternary_pair)

def mpfr_sech(Mpfr_t rop not None, Mpfr_t op not None, cmpfr.mpfr_rnd_t rnd):
    """
    Set rop to the hyperbolic secant of op, rounded in the direction rnd.

    """
    check_initialized(rop)
    check_initialized(op)
    check_rounding_mode(rnd)
    return cmpfr.mpfr_sech(&rop._value, &op._value, rnd)

def mpfr_csch(Mpfr_t rop not None, Mpfr_t op not None, cmpfr.mpfr_rnd_t rnd):
    """
    Set rop to the hyperbolic cosecant of op, rounded in the direction rnd.

    """
    check_initialized(rop)
    check_initialized(op)
    check_rounding_mode(rnd)
    return cmpfr.mpfr_csch(&rop._value, &op._value, rnd)

def mpfr_coth(Mpfr_t rop not None, Mpfr_t op not None, cmpfr.mpfr_rnd_t rnd):
    """
    Set rop to the hyperbolic cotangent of op, rounded in the direction rnd.

    """
    check_initialized(rop)
    check_initialized(op)
    check_rounding_mode(rnd)
    return cmpfr.mpfr_coth(&rop._value, &op._value, rnd)

def mpfr_acosh(Mpfr_t rop not None, Mpfr_t op not None, cmpfr.mpfr_rnd_t rnd):
    """
    Set rop to the inverse hyperbolic cosine of op, rounded in the direction rnd.

    """
    check_initialized(rop)
    check_initialized(op)
    check_rounding_mode(rnd)
    return cmpfr.mpfr_acosh(&rop._value, &op._value, rnd)

def mpfr_asinh(Mpfr_t rop not None, Mpfr_t op not None, cmpfr.mpfr_rnd_t rnd):
    """
    Set rop to the inverse hyperbolic sine of op, rounded in the direction rnd.

    """
    check_initialized(rop)
    check_initialized(op)
    check_rounding_mode(rnd)
    return cmpfr.mpfr_asinh(&rop._value, &op._value, rnd)

def mpfr_atanh(Mpfr_t rop not None, Mpfr_t op not None, cmpfr.mpfr_rnd_t rnd):
    """
    Set rop to the inverse hyperbolic tangent of op, rounded in the direction rnd.

    """
    check_initialized(rop)
    check_initialized(op)
    check_rounding_mode(rnd)
    return cmpfr.mpfr_atanh(&rop._value, &op._value, rnd)

def mpfr_fac_ui(Mpfr_t rop not None, unsigned long int op, cmpfr.mpfr_rnd_t rnd):
    """
    Set rop to the factorial of op, rounded in the direction rnd.

    """
    check_initialized(rop)
    check_rounding_mode(rnd)
    return cmpfr.mpfr_fac_ui(&rop._value, op, rnd)

def mpfr_eint(Mpfr_t rop not None, Mpfr_t op not None, cmpfr.mpfr_rnd_t rnd):
    """
    Set rop to the exponential integral of op, rounded in the direction
    rnd.

    For positive op, the exponential integral is the sum of Euler's constant,
    of the logarithm of op, and of the sum for k from 1 to infinity of op to
    the power k, divided by k and factorial(k). For negative op, rop is set to
    NaN.

    """
    check_initialized(rop)
    check_initialized(op)
    check_rounding_mode(rnd)
    return cmpfr.mpfr_eint(&rop._value, &op._value, rnd)

def mpfr_li2(Mpfr_t rop not None, Mpfr_t op not None, cmpfr.mpfr_rnd_t rnd):
    """
    Set rop to real part of the dilogarithm of op, rounded in the direction
    rnd.

    MPFR defines the dilogarithm function as the integral of -log(1-t)/t from 0
    to op.

    """
    check_initialized(rop)
    check_initialized(op)
    check_rounding_mode(rnd)
    return cmpfr.mpfr_li2(&rop._value, &op._value, rnd)

def mpfr_gamma(Mpfr_t rop not None, Mpfr_t op not None, cmpfr.mpfr_rnd_t rnd):
    """
    Set rop to the value of the Gamma function on op, rounded in the direction
    rnd.

    When op is a negative integer, rop is set to NaN.

    """
    check_initialized(rop)
    check_initialized(op)
    check_rounding_mode(rnd)
    return cmpfr.mpfr_gamma(&rop._value, &op._value, rnd)

def mpfr_gamma_inc(Mpfr_t rop not None, Mpfr_t op not None,
                   Mpfr_t op2 not None, cmpfr.mpfr_rnd_t rnd):
    """
    Set rop to the value of the incomplete Gamma function on op and op2,
    rounded in the direction rnd. (In the literature, mpfr_gamma_inc is
    called the upper incomplete Gamma function or the complementary incomplete
    Gamma function.) When op2 is zero and op is a negative integer, rop is
    set to NaN.

    """
    check_initialized(rop)
    check_initialized(op)
    check_initialized(op2)
    check_rounding_mode(rnd)
    return cmpfr.mpfr_gamma_inc(&rop._value, &op._value, &op2._value, rnd)

def mpfr_lngamma(Mpfr_t rop not None, Mpfr_t op not None,
                 cmpfr.mpfr_rnd_t rnd):
    """
    Set rop to the value of the logarithm of the Gamma function on op, rounded
    in the direction rnd.

    When −2k−1 <= op <= −2k, k being a non-negative integer, rop is set to
    NaN. See also mpfr_lgamma.

    """
    check_initialized(rop)
    check_initialized(op)
    check_rounding_mode(rnd)
    return cmpfr.mpfr_lngamma(&rop._value, &op._value, rnd)

def mpfr_lgamma(Mpfr_t rop not None, Mpfr_t op not None, cmpfr.mpfr_rnd_t rnd):
    """
    Set rop to the value of the logarithm of the absolute value of the Gamma
    function on op, rounded in the direction rnd.

    Return a pair (ternary, sign) where ternary is the usual ternary value and
    sign is the sign (1 or -1) of Gamma(rop).

    When op is an infinity or a non-positive integer, set rop to +Inf. When op
    is NaN, −Inf or a negative integer, signp is undefined, and when op is ±0,
    signp is the sign of the zero.

    """
    cdef int signp

    check_initialized(rop)
    check_initialized(op)
    check_rounding_mode(rnd)
    ternary = cmpfr.mpfr_lgamma(
        &rop._value, &signp, &op._value, rnd
    )
    return ternary, signp

def mpfr_digamma(Mpfr_t rop not None, Mpfr_t op not None, cmpfr.mpfr_rnd_t rnd):
    """
    Set rop to the value of the Digamma (sometimes also called Psi) function on
    op, rounded in the direction rnd.

    When op is a negative integer, set rop to NaN.

    """
    check_initialized(rop)
    check_initialized(op)
    check_rounding_mode(rnd)
    return cmpfr.mpfr_digamma(&rop._value, &op._value, rnd)

def mpfr_beta(Mpfr_t rop not None, Mpfr_t op1 not None,
              Mpfr_t op2 not None, cmpfr.mpfr_rnd_t rnd):
    """
    Set rop to the value of the Beta function at arguments op1 and op2.

    """
    check_initialized(rop)
    check_initialized(op1)
    check_initialized(op2)
    check_rounding_mode(rnd)
    return cmpfr.mpfr_beta(&rop._value, &op1._value, &op2._value, rnd)

def mpfr_zeta(Mpfr_t rop not None, Mpfr_t op not None, cmpfr.mpfr_rnd_t rnd):
    """
    Set rop to the value of the Riemann Zeta function on op, rounded in the
    direction rnd.

    """
    check_initialized(rop)
    check_initialized(op)
    check_rounding_mode(rnd)
    return cmpfr.mpfr_zeta(&rop._value, &op._value, rnd)

def mpfr_zeta_ui(Mpfr_t rop not None, unsigned long int op, cmpfr.mpfr_rnd_t rnd):
    """
    Set rop to the value of the Riemann Zeta function on op, rounded in the
    direction rnd.

    """
    check_initialized(rop)
    check_rounding_mode(rnd)
    return cmpfr.mpfr_zeta_ui(&rop._value, op, rnd)

def mpfr_erf(Mpfr_t rop not None, Mpfr_t op not None, cmpfr.mpfr_rnd_t rnd):
    """
    Set rop to the value of the error function on op, rounded in the direction
    rnd.

    """
    check_initialized(rop)
    check_initialized(op)
    check_rounding_mode(rnd)
    return cmpfr.mpfr_erf(&rop._value, &op._value, rnd)

def mpfr_erfc(Mpfr_t rop not None, Mpfr_t op not None, cmpfr.mpfr_rnd_t rnd):
    """
    Set rop to the value of the the complementary error function on op, rounded
    in the direction rnd.

    """
    check_initialized(rop)
    check_initialized(op)
    check_rounding_mode(rnd)
    return cmpfr.mpfr_erfc(&rop._value, &op._value, rnd)

def mpfr_j0(Mpfr_t rop not None, Mpfr_t op not None, cmpfr.mpfr_rnd_t rnd):
    """
    Set rop to the value of the first kind Bessel function of order 0 on op,
    rounded in the direction rnd. When op is NaN, rop is always set to
    NaN. When op is plus or minus infinity, rop is set to +0.

    """
    check_initialized(rop)
    check_initialized(op)
    check_rounding_mode(rnd)
    return cmpfr.mpfr_j0(&rop._value, &op._value, rnd)

def mpfr_j1(Mpfr_t rop not None, Mpfr_t op not None, cmpfr.mpfr_rnd_t rnd):
    """
    Set rop to the value of the first kind Bessel function of order 1, on op,
    rounded in the direction rnd. When op is NaN, rop is always set to
    NaN. When op is plus or minus infinity, rop is set to +0. When op is zero,
    rop is set to +0 or −0 depending on the sign of op.

    """
    check_initialized(rop)
    check_initialized(op)
    check_rounding_mode(rnd)
    return cmpfr.mpfr_j1(&rop._value, &op._value, rnd)

def mpfr_jn(Mpfr_t rop not None, long int n, Mpfr_t op not None, cmpfr.mpfr_rnd_t rnd):
    """
    Set rop to the value of the first kind Bessel function of order n on op,
    rounded in the direction rnd. When op is NaN, rop is always set to
    NaN. When op is plus or minus Infinity, rop is set to +0. When op is zero,
    and n is not zero, rop is set to +0 or −0 depending on the parity and sign
    of n, and the sign of op.

    """
    check_initialized(rop)
    check_initialized(op)
    check_rounding_mode(rnd)
    return cmpfr.mpfr_jn(&rop._value, n, &op._value, rnd)

def mpfr_y0(Mpfr_t rop not None, Mpfr_t op not None, cmpfr.mpfr_rnd_t rnd):
    """
    Set rop to the value of the second kind Bessel function of order 0 on op,
    rounded in the direction rnd.

    When op is NaN or negative, rop is always set to NaN. When op is plus
    infinity, rop is set to +0.  When op is zero, rop is set to +0 or -0
    depending on the sign of op.

    """
    check_initialized(rop)
    check_initialized(op)
    check_rounding_mode(rnd)
    return cmpfr.mpfr_y0(&rop._value, &op._value, rnd)

def mpfr_y1(Mpfr_t rop not None, Mpfr_t op not None, cmpfr.mpfr_rnd_t rnd):
    """
    Set rop to the value of the second kind Bessel function of order 1 on op,
    rounded in the direction rnd.

    When op is NaN or negative, rop is always set to NaN. When op is plus
    infinity, rop is set to +0.  When op is zero, rop is set to +0 or -0
    depending on the sign of op.

    """
    check_initialized(rop)
    check_initialized(op)
    check_rounding_mode(rnd)
    return cmpfr.mpfr_y1(&rop._value, &op._value, rnd)

def mpfr_yn(Mpfr_t rop not None, long int n, Mpfr_t op not None, cmpfr.mpfr_rnd_t rnd):
    """
    Set rop to the value of the second kind Bessel function of order n on op,
    rounded in the direction rnd. When op is NaN or negative, rop is always set
    to NaN. When op is +Inf, rop is set to +0. When op is zero, rop is set to
    +Inf or −Inf depending on the parity and sign of n.

    """
    check_initialized(rop)
    check_initialized(op)
    check_rounding_mode(rnd)
    return cmpfr.mpfr_yn(&rop._value, n, &op._value, rnd)

def mpfr_fma(Mpfr_t rop not None,
             Mpfr_t op1 not None,
             Mpfr_t op2 not None,
             Mpfr_t op3 not None,
             cmpfr.mpfr_rnd_t rnd):
    """
    Set rop to (op1 times op2) + op3 rounded in the direction rnd.

    """
    check_initialized(rop)
    check_initialized(op1)
    check_initialized(op2)
    check_initialized(op3)
    check_rounding_mode(rnd)
    return cmpfr.mpfr_fma(
        &rop._value, &op1._value, &op2._value, &op3._value, rnd
    )

def mpfr_fms(Mpfr_t rop not None,
             Mpfr_t op1 not None,
             Mpfr_t op2 not None,
             Mpfr_t op3 not None,
             cmpfr.mpfr_rnd_t rnd):
    """
    Set rop to (op1 times op2) - op3 rounded in the direction rnd.

    """
    check_initialized(rop)
    check_initialized(op1)
    check_initialized(op2)
    check_initialized(op3)
    check_rounding_mode(rnd)
    return cmpfr.mpfr_fms(
        &rop._value, &op1._value, &op2._value, &op3._value, rnd
    )

def mpfr_fmma(Mpfr_t rop not None,
              Mpfr_t op1 not None,
              Mpfr_t op2 not None,
              Mpfr_t op3 not None,
              Mpfr_t op4 not None,
              cmpfr.mpfr_rnd_t rnd):
    """
    Set rop to (op1 times op2) + (op3 times op4) rounded in the direction rnd.

    """
    check_initialized(rop)
    check_initialized(op1)
    check_initialized(op2)
    check_initialized(op3)
    check_initialized(op4)
    check_rounding_mode(rnd)
    return cmpfr.mpfr_fmma(
        &rop._value, &op1._value, &op2._value, &op3._value, &op4._value, rnd
    )

def mpfr_fmms(Mpfr_t rop not None,
              Mpfr_t op1 not None,
              Mpfr_t op2 not None,
              Mpfr_t op3 not None,
              Mpfr_t op4 not None,
              cmpfr.mpfr_rnd_t rnd):
    """
    Set rop to (op1 times op2) - (op3 times op4) rounded in the direction rnd.

    """
    check_initialized(rop)
    check_initialized(op1)
    check_initialized(op2)
    check_initialized(op3)
    check_initialized(op4)
    check_rounding_mode(rnd)
    return cmpfr.mpfr_fmms(
        &rop._value, &op1._value, &op2._value, &op3._value, &op4._value, rnd
    )

def mpfr_agm(Mpfr_t rop not None,
             Mpfr_t op1 not None,
             Mpfr_t op2 not None,
             cmpfr.mpfr_rnd_t rnd):
    """
    Set rop to the arithmetic-geometric mean of op1 and op2, rounded in the
    direction rnd. The arithmetic-geometric mean is the common limit of the
    sequences u_n and v_n, where u_0=op1, v_0=op2, u_(n+1) is the arithmetic
    mean of u_n and v_n, and v_(n+1) is the geometric mean of u_n and v_n. If
    any operand is negative, set rop to NaN.

    """
    check_initialized(rop)
    check_initialized(op1)
    check_initialized(op2)
    check_rounding_mode(rnd)
    return cmpfr.mpfr_agm(&rop._value, &op1._value, &op2._value, rnd)

def mpfr_hypot(Mpfr_t rop not None,
             Mpfr_t x not None,
             Mpfr_t y not None,
             cmpfr.mpfr_rnd_t rnd):
    """
    Set rop to the Euclidean norm of x and y, i.e., the square root of the sum
    of the squares of x and y, rounded in the direction rnd. Special values are
    handled as described in Section F.9.4.3 of the ISO C99 and IEEE 754-2008
    standards: If x or y is an infinity, then +Inf is returned in rop, even if
    the other number is NaN.

    """
    check_initialized(rop)
    check_initialized(x)
    check_initialized(y)
    check_rounding_mode(rnd)
    return cmpfr.mpfr_hypot(&rop._value, &x._value, &y._value, rnd)

def mpfr_ai(Mpfr_t rop not None, Mpfr_t op not None, cmpfr.mpfr_rnd_t rnd):
    """
    Set rop to the value of the Airy function Ai on x, rounded in the direction
    rnd.

    When x is NaN, rop is always set to NaN. When x is +Inf or −Inf, rop
    is +0. The current implementation is not intended to be used with large
    arguments. It works with abs(x) typically smaller than 500. For larger
    arguments, other methods should be used and will be implemented in a future
    version.

    """
    check_initialized(rop)
    check_initialized(op)
    check_rounding_mode(rnd)
    return cmpfr.mpfr_ai(&rop._value, &op._value, rnd)

def mpfr_const_log2(Mpfr_t rop not None, cmpfr.mpfr_rnd_t rnd):
    """
    Set rop to log(2), rounded in the direction rnd.

    Set rop to the natural logarithm of 2, rounded in the direction rnd.  This
    function caches the computed values to avoid other calculations if a lower
    or equal precision is requested.  To free this cache, use mpfr_free_cache.

    """
    check_initialized(rop)
    check_rounding_mode(rnd)
    return cmpfr.mpfr_const_log2(&rop._value, rnd)

def mpfr_const_pi(Mpfr_t rop not None, cmpfr.mpfr_rnd_t rnd):
    """
    Set rop to Pi, rounded in the direction rnd.

    Set rop to the value of Pi, rounded in the direction rnd.  This function
    caches the computed value to avoid other calculations if a lower or equal
    precision is requested.  To free this cache, use mpfr_free_cache.

    """
    check_initialized(rop)
    check_rounding_mode(rnd)
    return cmpfr.mpfr_const_pi(&rop._value, rnd)

def mpfr_const_euler(Mpfr_t rop not None, cmpfr.mpfr_rnd_t rnd):
    """
    Set rop to Euler's constant, rounded in the direction rnd.

    Set rop to the value of Euler's constant 0.577..., rounded in the direction
    rnd.  This function caches the computed value to avoid other calculations
    if a lower or equal precision is requested.  To free this cache, use
    mpfr_free_cache.

    """
    check_initialized(rop)
    check_rounding_mode(rnd)
    return cmpfr.mpfr_const_euler(&rop._value, rnd)

def mpfr_const_catalan(Mpfr_t rop not None, cmpfr.mpfr_rnd_t rnd):
    """
    Set rop to Catalan's constant, rounded in the direction rnd.

    Set rop to the value of Catalan's constant 0.915..., rounded in the
    direction rnd.  This function caches the computed value to avoid other
    calculations if a lower or equal precision is requested.  To free this
    cache, use mpfr_free_cache.

    """
    check_initialized(rop)
    check_rounding_mode(rnd)
    return cmpfr.mpfr_const_catalan(&rop._value, rnd)

def mpfr_free_cache():
    """
    Free internal MPFR caches.

    Free various caches used by MPFR internally, in particular the caches
    used by the functions computing constants (mpfr_const_log2, mpfr_const_pi,
    mpfr_const_euler and mpfr_const_catalan). You should call this function
    before terminating a thread, even if you did not call these functions
    directly (they could have been called internally).

    """
    cmpfr.mpfr_free_cache()

def mpfr_free_cache2(way):
    """
    Free various caches and pools used by MPFR internally, as specified by
    'way', which is a set of flags.

    - those local to the current thread if MPFR_FREE_LOCAL_CACHE is set
    - those shared by all threads if MPFR_FREE_GLOBAL_CACHE is set.

    Note: mpfr_free_cache2(MPFR_FREE_LOCAL_CACHE|MPFR_FREE_GLOBAL_CACHE)
    is currently equivalent to mpfr_free_cache().

    """
    cmpfr.mpfr_free_cache2(way)

def mpfr_free_pool():

    """
    Free the pools used by MPFR internally. The pools are automatically
    freed after the thread-local caches are freed (via mpfr_free_cache).

    """
    cmpfr.mpfr_free_pool()

def mpfr_mp_memory_cleanup():
    """
    This function should be called before calling mp_set_memory_functions. See
    the MPFR documentation on Memory Handling for more information. MemoryError
    is raised in case of error. Errors are currently not possible, but checking
    the return value is recommended for future compatibility.
    """
    cdef int rc
    rc = cmpfr.mpfr_mp_memory_cleanup()
    if rc:
        raise MemoryError(
            "mpfr_mp_memory_cleanup returned nonzero value {}".format(rc))

def mpfr_sum(Mpfr_t rop not None, tab, cmpfr.mpfr_rnd_t rnd):
    """
    Set rop to the sum of the elements of tab, rounded in the direction rnd.

    Set rop to the sum of all elements of tab, correctly rounded in the
    direction rnd. If tab is empty, then the result is +0, and if tab contains
    a single element, then the function is equivalent to mpfr_set. For the
    special exact cases, the result is the same as the one obtained with a
    succession of additions (mpfr_add) in infinite precision. In particular, if
    the result is an exact zero and tab is not empty:

    - if all the inputs have the same sign (i.e., all +0 or all -0), then the
      result has the same sign as the inputs;

    - otherwise, either because all inputs are zeros with at least a +0 and a
      -0, or because some inputs are non-zero (but they globally cancel), the
      result is +0, except for the MPFR_RNDD rounding mode, where it is -0.

    """
    cdef unsigned int i, n
    cdef Mpfr_t elt

    check_initialized(rop)
    check_rounding_mode(rnd)

    n = len(tab)

    cdef cmpfr.mpfr_ptr *pointers = <cmpfr.mpfr_ptr *> libc.stdlib.malloc(
        n * sizeof(cmpfr.mpfr_ptr))
    if not pointers:
        raise MemoryError

    try:
        for i in range(n):
            elt = tab[i]
            if elt is None:
                raise TypeError("Cannot convert None to mpfr.Mpfr_t")
            check_initialized(elt)
            pointers[i] = &elt._value
        return cmpfr.mpfr_sum(&rop._value, pointers, n, rnd)
    finally:
        libc.stdlib.free(pointers)

###########################################################################
# 5.9 Formatted Output Functions
###########################################################################

def mpfr_asprintf(object template, Mpfr_t op not None):
    """
    Compute a string representation of 'op' based on the given template.

    This is a restricted version of the function offered by the MPFR library.
    It supports formatting of a single argument of type Mpfr_t.  The template
    should have only a single conversion specifier.

    See the MPFR documentation for full details of the conversion specifier
    format.

    """
    cdef char *output
    cdef bytes template_bytes = template.encode('ascii')
    rv = cmpfr.mpfr_asprintf(&output, template_bytes, &op._value)
    if rv < 0:
       raise RuntimeError("Error during string conversion.")

    try:
        output_as_bytes = bytes(output)
    finally:
        cmpfr.mpfr_free_str(output)

    if sys.version_info < (3,):
        return output_as_bytes
    else:
        return output_as_bytes.decode('ascii')


###############################################################################
# 5.10 Integer and Remainder Related Functions
###############################################################################

def mpfr_rint(Mpfr_t rop not None, Mpfr_t op not None, cmpfr.mpfr_rnd_t rnd):
    """
    Set rop to op rounded to an integer in the direction given by rnd.

    The returned value is zero when the result is exact, positive when it is
    greater than the original value of op, and negative when it is
    smaller. More precisely, the returned value is 0 when op is an integer
    representable in rop, 1 or −1 when op is an integer that is not
    representable in rop, 2 or −2 when op is not an integer.

    Note that no double rounding is performed; for instance, 10.5 (1010.1 in
    binary) is rounded by mpfr_rint with rounding to nearest to 12 (1100 in
    binary) in 2-bit precision, because the two enclosing numbers representable
    on two bits are 8 and 12, and the closest is 12. (If one first rounded to
    an integer, one would round 10.5 to 10 with even rounding, and then 10
    would be rounded to 8 again with even rounding.)

    """
    check_initialized(rop)
    check_initialized(op)
    check_rounding_mode(rnd)
    return cmpfr.mpfr_rint(&rop._value, &op._value, rnd)

def mpfr_ceil(Mpfr_t rop not None, Mpfr_t op not None):
    """
    Set rop to op rounded to the next higher or equal representable integer.

    The returned value is zero when the result is exact, positive when it is
    greater than the original value of op, and negative when it is
    smaller. More precisely, the returned value is 0 when op is an integer
    representable in rop, 1 or −1 when op is an integer that is not
    representable in rop, 2 or −2 when op is not an integer.

    """
    check_initialized(rop)
    check_initialized(op)
    return cmpfr.mpfr_ceil(&rop._value, &op._value)

def mpfr_floor(Mpfr_t rop not None, Mpfr_t op not None):
    """
    Set rop to op rounded to the next lower or equal representable integer.

    The returned value is zero when the result is exact, positive when it is
    greater than the original value of op, and negative when it is
    smaller. More precisely, the returned value is 0 when op is an integer
    representable in rop, 1 or −1 when op is an integer that is not
    representable in rop, 2 or −2 when op is not an integer.

    """
    check_initialized(rop)
    check_initialized(op)
    return cmpfr.mpfr_floor(&rop._value, &op._value)

def mpfr_round(Mpfr_t rop not None, Mpfr_t op not None):
    """
    Set rop to op rounded to the nearest representable integer, rounding
    halfway cases away from zero (as in the roundTiesToAway mode of IEEE
    754-2008).

    The returned value is zero when the result is exact, positive when it is
    greater than the original value of op, and negative when it is
    smaller. More precisely, the returned value is 0 when op is an integer
    representable in rop, 1 or −1 when op is an integer that is not
    representable in rop, 2 or −2 when op is not an integer.

    Note that mpfr_round is different from mpfr_rint called with the rounding
    to nearest mode (where halfway cases are rounded to an even integer or
    significand). Note also that no double rounding is performed; for instance,
    10.5 (1010.1 in binary) is rounded by mpfr_rint with rounding to nearest to
    12 (1100 in binary) in 2-bit precision, because the two enclosing numbers
    representable on two bits are 8 and 12, and the closest is 12. (If one
    first rounded to an integer, one would round 10.5 to 10 with even rounding,
    and then 10 would be rounded to 8 again with even rounding.)
    """
    check_initialized(rop)
    check_initialized(op)
    return cmpfr.mpfr_round(&rop._value, &op._value)

def mpfr_roundeven(Mpfr_t rop not None, Mpfr_t op not None):
    """
    Set rop to op rounded to the nearest representable integer, rounding
    halfway cases with the even-rounding rule.

    The returned value is zero when the result is exact, positive when it is
    greater than the original value of op, and negative when it is
    smaller. More precisely, the returned value is 0 when op is an integer
    representable in rop, 1 or −1 when op is an integer that is not
    representable in rop, 2 or −2 when op is not an integer.

    """
    check_initialized(rop)
    check_initialized(op)
    return cmpfr.mpfr_roundeven(&rop._value, &op._value)

def mpfr_trunc(Mpfr_t rop not None, Mpfr_t op not None):
    """
    Set rop to op rounded to the next representable integer toward zero.

    The returned value is zero when the result is exact, positive when it is
    greater than the original value of op, and negative when it is
    smaller. More precisely, the returned value is 0 when op is an integer
    representable in rop, 1 or −1 when op is an integer that is not
    representable in rop, 2 or −2 when op is not an integer.

    """
    check_initialized(rop)
    check_initialized(op)
    return cmpfr.mpfr_trunc(&rop._value, &op._value)

def mpfr_rint_ceil(Mpfr_t rop not None, Mpfr_t op not None,
                   cmpfr.mpfr_rnd_t rnd):
    """
    Set rop to op rounded to the next higher or equal integer.

    If the result is not representable, it is rounded in the direction rnd. The
    returned value is the ternary value associated with the considered
    round-to-integer function (regarded in the same way as any other
    mathematical function).

    Unlike mpfr_ceil, this function does perform a double rounding: first op is
    rounded to the next higher or equal integer, then this integer (if not
    representable) is rounded in the given direction rnd.

    """
    check_initialized(rop)
    check_initialized(op)
    check_rounding_mode(rnd)
    return cmpfr.mpfr_rint_ceil(&rop._value, &op._value, rnd)

def mpfr_rint_floor(Mpfr_t rop not None, Mpfr_t op not None,
                    cmpfr.mpfr_rnd_t rnd):
    """
    Set rop to op rounded to the next lower or equal integer.

    If the result is not representable, it is rounded in the direction rnd. The
    returned value is the ternary value associated with the considered
    round-to-integer function (regarded in the same way as any other
    mathematical function).

    Unlike mpfr_floor, this function does perform a double rounding: first op
    is rounded to the next lower or equal integer, then this integer (if not
    representable) is rounded in the given direction rnd.

    """
    check_initialized(rop)
    check_initialized(op)
    check_rounding_mode(rnd)
    return cmpfr.mpfr_rint_floor(&rop._value, &op._value, rnd)

def mpfr_rint_round(Mpfr_t rop not None, Mpfr_t op not None,
                    cmpfr.mpfr_rnd_t rnd):
    """
    Set rop to op rounded to the nearest integer, rounding halfway cases
    away from zero.

    If the result is not representable, it is rounded in the direction rnd. The
    returned value is the ternary value associated with the considered
    round-to-integer function (regarded in the same way as any other
    mathematical function).

    Unlike mpfr_round, this function does perform a double rounding: first op
    is rounded to the nearest integer, then this nearest integer (if not
    representable) is rounded in the given direction rnd.

    For example, mpfr_rint_round with rounding to nearest and a precision of
    two bits rounds 6.5 to 7 (halfway cases away from zero), then 7 is rounded
    to 8 by the round-even rule, despite the fact that 6 is also representable
    on two bits, and is closer to 6.5 than 8.

    """
    check_initialized(rop)
    check_initialized(op)
    check_rounding_mode(rnd)
    return cmpfr.mpfr_rint_round(&rop._value, &op._value, rnd)

def mpfr_rint_roundeven(Mpfr_t rop not None, Mpfr_t op not None,
                    cmpfr.mpfr_rnd_t rnd):
    """
    Set rop to op rounded to the nearest integer, rounding halfway cases
    to the nearest even integer.

    If the result is not representable, it is rounded in the direction rnd. The
    returned value is the ternary value associated with the considered
    round-to-integer function (regarded in the same way as any other
    mathematical function).

    Unlike mpfr_roundeven, this function does perform a double rounding: first
    op is rounded to the next integer toward zero, then this integer (if not
    representable) is rounded in the given direction rnd.

    """
    check_initialized(rop)
    check_initialized(op)
    check_rounding_mode(rnd)
    return cmpfr.mpfr_rint_roundeven(&rop._value, &op._value, rnd)

def mpfr_rint_trunc(Mpfr_t rop not None, Mpfr_t op not None,
                    cmpfr.mpfr_rnd_t rnd):
    """
    Set rop to op rounded to the next integer toward zero.

    If the result is not representable, it is rounded in the direction rnd. The
    returned value is the ternary value associated with the considered
    round-to-integer function (regarded in the same way as any other
    mathematical function).

    Unlike mpfr_trunc, this function does perform a double rounding: first op
    is rounded to the next integer toward zero, then this integer (if not
    representable) is rounded in the given direction rnd.

    """
    check_initialized(rop)
    check_initialized(op)
    check_rounding_mode(rnd)
    return cmpfr.mpfr_rint_trunc(&rop._value, &op._value, rnd)

def mpfr_frac(Mpfr_t rop not None, Mpfr_t op not None, cmpfr.mpfr_rnd_t rnd):
    """
    Set rop to the fractional part of op, having the same sign as op, rounded
    in the direction rnd (unlike in mpfr_rint, rnd affects only how the exact
    fractional part is rounded, not how the fractional part is generated).

    """
    check_initialized(rop)
    check_initialized(op)
    check_rounding_mode(rnd)
    return cmpfr.mpfr_frac(&rop._value, &op._value, rnd)

def mpfr_modf(Mpfr_t iop not None, Mpfr_t fop not None,
              Mpfr_t op not None, cmpfr.mpfr_rnd_t rnd):
    """
    Set simultaneously iop to the integral part of op and fop to the fractional
    part of op, rounded in the direction rnd with the corresponding precision
    of iop and fop.

    Equivalent to mpfr_trunc(iop, op, rnd) and mpfr_frac(fop, op, rnd). The
    variables iop and fop must be different.

    Return a pair (int_ternary, frac_ternary) of the corresponding ternary
    values.  Note that this differs from the original mpfr_modf function from
    MPFR, which combines the ternary values into a single int return.

    """
    cdef int ternary_pair

    check_initialized(iop)
    check_initialized(fop)
    check_initialized(op)
    check_rounding_mode(rnd)
    ternary_pair = cmpfr.mpfr_modf(
        &iop._value, &fop._value, &op._value, rnd
    )
    return decode_ternary_pair(ternary_pair)

def mpfr_fmod(Mpfr_t r not None, Mpfr_t x not None,
              Mpfr_t y not None, cmpfr.mpfr_rnd_t rnd):
    """
    Set r to x reduced modulo y, rounded in direction rnd.

    Set r to the value of x - n * y, rounded according to the direction
    rnd, where n is the integer quotient of x divided by y, rounded toward
    zero.

    Special values are handled as described in Section F.9.7.1 of the ISO C99
    standard: If x is infinite or y is zero, r is NaN. If y is infinite
    and x is finite, r is x rounded to the precision of r. If r is
    zero, it has the sign of x. The return value is the ternary value
    corresponding to r.

    """
    check_initialized(r)
    check_initialized(x)
    check_initialized(y)
    check_rounding_mode(rnd)
    return cmpfr.mpfr_fmod(&r._value, &x._value, &y._value, rnd)

def mpfr_fmodquo(Mpfr_t r not None, Mpfr_t x not None,
                 Mpfr_t y not None, cmpfr.mpfr_rnd_t rnd):
    """
    Set r to the value of x - n * y, rounded according to the direction rnd,
    where n is the integer quotient of x divided by y, rounded toward zero.

    Also return the low bits of the quotient.

    Special values are handled as described in Section F.9.7.1 of the ISO C99
    standard: If x is infinite or y is zero, r is NaN. If y is infinite and x
    is finite, r is x rounded to the precision of r. If r is zero, it has the
    sign of x.

    Returns a pair (ternary, quotient) where ternary is the ternary value
    corresponding to r, and q gives the low significant bits from the quotient
    n (more precisely the number of bits in a C long minus one), with the
    sign of x divided by y (except if those low bits are all zero, in which
    case zero is returned). Note that x may be so large in magnitude relative
    to y that an exact representation of the quotient is not practical.

    """
    cdef long int quotient

    check_initialized(r)
    check_initialized(x)
    check_initialized(y)
    check_rounding_mode(rnd)
    ternary = cmpfr.mpfr_fmodquo(
        &r._value, &quotient, &x._value, &y._value, rnd
    )
    return ternary, quotient

def mpfr_remainder(Mpfr_t r not None, Mpfr_t x not None,
                   Mpfr_t y not None, cmpfr.mpfr_rnd_t rnd):
    """
    Set r to x reduced modulo y, rounded in direction rnd.

    Set r to the value of x - n * y, rounded according to the direction rnd,
    where n is the integer quotient of x divided by y, rounded to the nearest
    integer (ties rounded to even).

    Special values are handled as described in Section F.9.7.1 of the ISO C99
    standard: If x is infinite or y is zero, r is NaN. If y is infinite
    and x is finite, r is x rounded to the precision of r. If r is
    zero, it has the sign of x. The return value is the ternary value
    corresponding to r.

    """
    check_initialized(r)
    check_initialized(x)
    check_initialized(y)
    check_rounding_mode(rnd)
    return cmpfr.mpfr_remainder(&r._value, &x._value, &y._value, rnd)

def mpfr_remquo(Mpfr_t r not None, Mpfr_t x not None,
                Mpfr_t y not None, cmpfr.mpfr_rnd_t rnd):
    """
    Set r to the value of x - n * y, rounded according to the direction rnd,
    where n is the integer quotient of x divided by y, rounded to the nearest
    integer (ties rounded to even).

    Also return the low bits of the quotient.

    Special values are handled as described in Section F.9.7.1 of the ISO C99
    standard: If x is infinite or y is zero, r is NaN. If y is infinite and x
    is finite, r is x rounded to the precision of r. If r is zero, it has the
    sign of x.

    Returns a pair (ternary, quotient) where ternary is the ternary value
    corresponding to r, and q gives the low significant bits from the quotient
    n (more precisely the number of bits in a C long minus one), with the
    sign of x divided by y (except if those low bits are all zero, in which
    case zero is returned). Note that x may be so large in magnitude relative
    to y that an exact representation of the quotient is not practical.

    """
    cdef long int quotient

    check_initialized(r)
    check_initialized(x)
    check_initialized(y)
    check_rounding_mode(rnd)
    ternary = cmpfr.mpfr_remquo(
        &r._value, &quotient, &x._value, &y._value, rnd
    )
    return ternary, quotient

def mpfr_integer_p(Mpfr_t op not None):
    """
    Return True if op is an integer.  Return False otherwise.

    """
    check_initialized(op)
    return bool(cmpfr.mpfr_integer_p(&op._value))


###############################################################################
# 5.11 Rounding Related Functions
###############################################################################

def mpfr_set_default_rounding_mode(cmpfr.mpfr_rnd_t rnd):
    """
    Set the default rounding mode to rnd.

    The default rounding mode is to nearest initially.

    """
    check_rounding_mode(rnd)
    cmpfr.mpfr_set_default_rounding_mode(rnd)

def mpfr_get_default_rounding_mode():
    """
    Get the default rounding mode.

    """
    return cmpfr.mpfr_get_default_rounding_mode()

def mpfr_prec_round(
    Mpfr_t x not None, cmpfr.mpfr_prec_t prec, cmpfr.mpfr_rnd_t rnd
    ):
    """
    Round x according to the given rounding mode and precision.

    Round x according to rnd with precision prec, which must be an integer
    between MPFR_PREC_MIN and MPFR_PREC_MAX (otherwise the behavior is
    undefined). If prec is greater or equal to the precision of x, then new
    space is allocated for the significand, and it is filled with
    zeros. Otherwise, the significand is rounded to precision prec with the
    given direction. In both cases, the precision of x is changed to prec.

    Here is an example of how to use mpfr_prec_round to implement Newton's
    algorithm to compute the inverse of a, assuming x is already an
    approximation to n bits:

            mpfr_set_prec (t, 2 * n);
            mpfr_set (t, a, MPFR_RNDN);         /* round a to 2n bits */
            mpfr_mul (t, t, x, MPFR_RNDN);      /* t is correct to 2n bits */
            mpfr_ui_sub (t, 1, t, MPFR_RNDN);   /* high n bits cancel with 1 */
            mpfr_prec_round (t, n, MPFR_RNDN);  /* t is correct to n bits */
            mpfr_mul (t, t, x, MPFR_RNDN);      /* t is correct to n bits */
            mpfr_prec_round (x, 2 * n, MPFR_RNDN); /* exact */
            mpfr_add (x, x, t, MPFR_RNDN);      /* x is correct to 2n bits */

    """
    check_initialized(x)
    check_precision(prec)
    check_rounding_mode(rnd)
    return cmpfr.mpfr_prec_round(&x._value, prec, rnd)

def mpfr_can_round(Mpfr_t b not None, cmpfr.mpfr_exp_t err,
                   cmpfr.mpfr_rnd_t rnd1, cmpfr.mpfr_rnd_t rnd2,
                   cmpfr.mpfr_prec_t prec):
    """
    Assuming b is an approximation of an unknown number x in the direction rnd1
    with error at most two to the power E(b)-err where E(b) is the exponent of
    b, return a non-zero value if one is able to round correctly x to precision
    prec with the direction rnd2, and 0 otherwise (including for NaN and
    Inf). This function does not modify its arguments.

    If rnd1 is MPFR_RNDN, then the sign of the error is unknown, but its
    absolute value is the same, so that the possible range is twice as large as
    with a directed rounding for rnd1.

    Note: if one wants to also determine the correct ternary value when
    rounding b to precision prec with rounding mode rnd, a useful trick is the
    following:

     if mpfr_can_round(b, err, MPFR_RNDN, MPFR_RNDZ, prec + (rnd == MPFR_RNDN)):
         ...

    Indeed, if rnd is MPFR_RNDN, this will check if one can round to prec+1
    bits with a directed rounding: if so, one can surely round to nearest to
    prec bits, and in addition one can determine the correct ternary value,
    which would not be the case when b is near from a value exactly
    representable on prec bits.

    """
    check_initialized(b)
    check_rounding_mode(rnd1)
    check_rounding_mode(rnd2)
    check_precision(prec)
    return bool(cmpfr.mpfr_can_round(&b._value, err, rnd1, rnd2, prec))

def mpfr_min_prec(Mpfr_t x not None):
    """
    Return the minimal number of bits required to store the significand of x,
    and 0 for special values, including 0. (Warning: the returned value can be
    less than MPFR_PREC_MIN.)

    The function name is subject to change.

    """
    check_initialized(x)
    return cmpfr.mpfr_min_prec(&x._value)

def mpfr_print_rnd_mode(cmpfr.mpfr_rnd_t rnd):
    """
    Return a string ("MPFR_RNDD", "MPFR_RNDU", "MPFR_RNDN", "MPFR_RNDZ",
    "MPFR_RNDA") corresponding to the rounding mode rnd.

    Raise a ValueError if rnd is an invalid rounding mode.

    """
    cdef bytes rounding_mode
    check_rounding_mode(rnd)
    rounding_mode = cmpfr.mpfr_print_rnd_mode(rnd)
    if sys.version_info < (3,):
        return rounding_mode
    else:
        return rounding_mode.decode('ascii')

###############################################################################
# 5.12 Miscellaneous Functions
###############################################################################

def mpfr_nexttoward(Mpfr_t x not None, Mpfr_t y not None):
    """
    Replace x by the next floating-point number in the direction of y.

    If x or y is NaN, set x to NaN. If x and y are equal, x is
    unchanged. Otherwise, if x is different from y, replace x by the next
    floating-point number (with the precision of x and the current exponent
    range) in the direction of y (the infinite values are seen as the smallest
    and largest floating-point numbers). If the result is zero, it keeps the
    same sign. No underflow or overflow is generated.

    """
    check_initialized(x)
    check_initialized(y)
    cmpfr.mpfr_nexttoward(&x._value, &y._value)

def mpfr_nextabove(Mpfr_t op not None):
    """
    Equivalent to mpfr_nexttoward(op, y) where y is plus infinity.

    """
    check_initialized(op)
    cmpfr.mpfr_nextabove(&op._value)

def mpfr_nextbelow(Mpfr_t op not None):
    """
    Equivalent to mpfr_nexttoward(op, y) where y is minus infinity.

    """
    check_initialized(op)
    cmpfr.mpfr_nextbelow(&op._value)

def mpfr_min(Mpfr_t rop not None, Mpfr_t op1 not None, Mpfr_t op2 not None,
             cmpfr.mpfr_rnd_t rnd):
    """
    Set rop to the minimum of op1 and op2.

    If op1 and op2 are both NaN, then rop is set to NaN. If op1 or op2 is NaN,
    then rop is set to the numeric value. If op1 and op2 are zeros of different
    signs, then rop is set to −0.

    """
    check_initialized(rop)
    check_initialized(op1)
    check_initialized(op2)
    check_rounding_mode(rnd)
    return cmpfr.mpfr_min(&rop._value, &op1._value, &op2._value, rnd)

def mpfr_max(Mpfr_t rop not None, Mpfr_t op1 not None, Mpfr_t op2 not None,
             cmpfr.mpfr_rnd_t rnd):
    """
    Set rop to the maximum of op1 and op2.

    If op1 and op2 are both NaN, then rop is set to NaN. If op1 or op2 is NaN,
    then rop is set to the numeric value. If op1 and op2 are zeros of different
    signs, then rop is set to +0.

    """
    check_initialized(rop)
    check_initialized(op1)
    check_initialized(op2)
    check_rounding_mode(rnd)
    return cmpfr.mpfr_max(&rop._value, &op1._value, &op2._value, rnd)

def mpfr_get_exp(Mpfr_t op not None):
    """
    Return the exponent of op.

    Return the exponent of op, assuming that op is a non-zero ordinary number
    and the significand is considered in [1/2, 1). The behavior for NaN,
    infinity or zero is undefined.

    """
    check_initialized(op)
    return cmpfr.mpfr_get_exp(&op._value)

def mpfr_set_exp(Mpfr_t op not None, cmpfr.mpfr_exp_t exp):
    """
    Set the exponent of op.

    Set the exponent of op to exp if exp is in the current exponent range (even
    if x is not a non-zero ordinary number).  If exp is not in the current
    exponent range, raise ValueError.  The significand is assumed to be in
    [1/2, 1).

    """
    check_initialized(op)
    error_code = cmpfr.mpfr_set_exp(&op._value, exp)
    if error_code:
        raise ValueError("exponent not in current exponent range")

def mpfr_signbit(Mpfr_t op not None):
    """
    Return True if op has its sign bit set.  Return False otherwise.

    This function returns True for negative numbers, negative infinity, -0,
    or a NaN whose representation has its sign bit set.

    """
    check_initialized(op)
    return bool(cmpfr.mpfr_signbit(&op._value))

def mpfr_setsign(Mpfr_t rop not None, Mpfr_t op not None, s, cmpfr.mpfr_rnd_t rnd):
    """
    Set the value of rop from op and the sign of rop from s.

    Set the value of rop from op, rounded toward the given direction rnd, then
    set (resp. clear) its sign bit if s is non-zero (resp. zero), even when op
    is a NaN.

    """
    check_initialized(rop)
    check_initialized(op)
    check_rounding_mode(rnd)
    return cmpfr.mpfr_setsign(&rop._value, &op._value, s, rnd)

def mpfr_copysign(Mpfr_t rop not None, Mpfr_t op1 not None,
                  Mpfr_t op2 not None, cmpfr.mpfr_rnd_t rnd):
    """
    Set rop to op1 with the sign of op2.

    Set the value of rop from op1, rounded toward the given direction rnd, then
    set its sign bit to that of op2 (even when op1 or op2 is a NaN). This
    function is equivalent to mpfr_setsign (rop, op1, mpfr_signbit (op2), rnd).

    """
    check_initialized(rop)
    check_initialized(op1)
    check_initialized(op2)
    check_rounding_mode(rnd)
    return cmpfr.mpfr_copysign(&rop._value, &op1._value, &op2._value, rnd)

def mpfr_get_version():
    """
    Return the MPFR version, as a string.

    """
    cdef bytes version = cmpfr.mpfr_get_version()
    if sys.version_info < (3,):
        return version
    else:
        return version.decode('ascii')


MPFR_VERSION = cmpfr.MPFR_VERSION
MPFR_VERSION_MAJOR = cmpfr.MPFR_VERSION_MAJOR
MPFR_VERSION_MINOR = cmpfr.MPFR_VERSION_MINOR
MPFR_VERSION_PATCHLEVEL = cmpfr.MPFR_VERSION_PATCHLEVEL
if sys.version_info < (3,):
    MPFR_VERSION_STRING = cmpfr.MPFR_VERSION_STRING
else:
    MPFR_VERSION_STRING = cmpfr.MPFR_VERSION_STRING.decode('ascii')

def MPFR_VERSION_NUM(int major, int minor, int patchlevel):
    """
    Create an integer in the same format as used by MPFR_VERSION from the given
    major, minor and patchlevel.

    """
    return cmpfr.MPFR_VERSION_NUM(major, minor, patchlevel)

def mpfr_get_patches():
    """
    Return information about patches applied to the MPFR library.

    Return a list containing the ids of patches applied to the MPFR
    library (contents of the PATCHES file), separated by spaces.

    Note: If the program has been compiled with an older MPFR version and is
    dynamically linked with a new MPFR library version, the identifiers of the
    patches applied to the old (compile-time) MPFR version are not available
    (however this information should not have much interest in general).

    """
    cdef bytes patches = cmpfr.mpfr_get_patches()
    if sys.version_info < (3,):
        return patches.split()
    else:
        return patches.decode('ascii').split()

def mpfr_buildopt_tls_p():
    """
    Return True if MPFR was compiled as thread safe using compiler-level Thread
    Local Storage (that is, MPFR was built with the --enable-thread-safe
    configure option, see INSTALL file), return False otherwise.

    """
    return bool(cmpfr.mpfr_buildopt_tls_p())

def mpfr_buildopt_float128_p():
    """
    Return True if MPFR was compiled with '__float128' support (that is, MPFR
    was built with the --enable-float128 configure option), return False
    otherwise.

    """
    return bool(cmpfr.mpfr_buildopt_float128_p())

def mpfr_buildopt_decimal_p():
    """
    Return True if MPFR was compiled with decimal float support (that is, MPFR
    was built with the --enable-decimal-float configure option), return False
    otherwise.

    """
    return bool(cmpfr.mpfr_buildopt_decimal_p())

def mpfr_buildopt_gmpinternals_p():
    """
    Return True if MPFR was compiled with GMP internals (that is, MPFR was
    built with either --with-gmp-build or --enable-gmp-internals configure
    option), return False otherwise.

    """
    return bool(cmpfr.mpfr_buildopt_gmpinternals_p())

def mpfr_buildopt_sharedcache_p():
    """
    Return True if MPFR was compiled so that all threads share the same cache
    for one MPFR constant, like mpfr_const_pi or mpfr_const_log2 (that is, MPFR
    was built with the ‘--enable-shared-cache’ configure option), return False
    otherwise. If the return value is True, MPFR applications may need to
    be compiled with the ‘-pthread’ option.

    """
    return bool(cmpfr.mpfr_buildopt_sharedcache_p())

def mpfr_buildopt_tune_case():
    """
    Return a string saying which thresholds file has been used at compile
    time. This file is normally selected from the processor type.

    """
    cdef bytes thresholds = cmpfr.mpfr_buildopt_tune_case()
    if sys.version_info < (3,):
        return thresholds
    else:
        return thresholds.decode('ascii')


###############################################################################
# 5.13 Exception Related Functions
###############################################################################


def mpfr_get_emin():
    """
    Return smallest exponent allowed.

    Return the (current) smallest and exponent allowed for a floating-point
    variable. The smallest positive value of a floating-point variable is one
    half times 2 raised to the smallest exponent.

    """
    return cmpfr.mpfr_get_emin()

def mpfr_get_emax():
    """
    Return largest exponent allowed.

    Return the (current) largest exponent allowed for a floating-point
    variable. The largest positive value of a floating-point variable has the
    form (1 - epsilon) times 2 raised to the largest exponent, where epsilon
    depends on the precision of the considered variable.

    """
    return cmpfr.mpfr_get_emax()

def mpfr_set_emin(cmpfr.mpfr_exp_t exp):
    """
    Set the smallest exponent allowed for a floating-point variable.

    Raises ValueError when exp is not in the range accepted by the
    implementation (in that case the smallest exponent is not changed).

    If the user changes the exponent range, it is her/his responsibility to
    check that all current floating-point variables are in the new allowed
    range (for example using mpfr_check_range), otherwise the subsequent
    behavior will be undefined, in the sense of the ISO C standard.

    """
    error_code = cmpfr.mpfr_set_emin(exp)
    if error_code:
        raise ValueError("new exponent for emin is outside allowable range")

def mpfr_set_emax(cmpfr.mpfr_exp_t exp):
    """
    Set the largest exponent allowed for a floating-point variable.

    Raises ValueError when exp is not in the range accepted by the
    implementation (in that case the largest exponent is not changed).

    If the user changes the exponent range, it is her/his responsibility to
    check that all current floating-point variables are in the new allowed
    range (for example using mpfr_check_range), otherwise the subsequent
    behavior will be undefined, in the sense of the ISO C standard.

    """
    error_code = cmpfr.mpfr_set_emax(exp)
    if error_code:
        raise ValueError("new exponent for emin is outside allowable range")

def mpfr_get_emin_min():
    """
    Return the minimum exponent allowed for mpfr_set_emin.

    This value is implementation dependent, thus a program using
    mpfr_set_emin(mpfr_get_emin_min()) may not be portable.

    """
    return cmpfr.mpfr_get_emin_min()

def mpfr_get_emin_max():
    """
    Return the maximum exponent allowed for mpfr_set_emin.

    This value is implementation dependent, thus a program using
    mpfr_set_emin(mpfr_get_emin_max()) may not be portable.

    """
    return cmpfr.mpfr_get_emin_max()

def mpfr_get_emax_min():
    """
    Return the minimum exponent allowed for mpfr_set_emax.

    This value is implementation dependent, thus a program using
    mpfr_set_emax(mpfr_get_emax_min()) may not be portable.

    """
    return cmpfr.mpfr_get_emax_min()

def mpfr_get_emax_max():
    """
    Return the maximum exponent allowed for mpfr_set_emax.

    This value is implementation dependent, thus a program using
    mpfr_set_emax(mpfr_get_emax_max()) may not be portable.

    """
    return cmpfr.mpfr_get_emax_max()

def mpfr_check_range(Mpfr_t x not None, int t, cmpfr.mpfr_rnd_t rnd):
    """
    Modify x if necessary to fit into the current exponent range.

    This function assumes that x is the correctly-rounded value of some real
    value y in the direction rnd and some extended exponent range, and that t
    is the corresponding ternary value. For example, one performed t = mpfr_log
    (x, u, rnd), and y is the exact logarithm of u. Thus t is negative if x is
    smaller than y, positive if x is larger than y, and zero if x equals
    y. This function modifies x if needed to be in the current range of
    acceptable values: It generates an underflow or an overflow if the exponent
    of x is outside the current allowed range; the value of t may be used to
    avoid a double rounding. This function returns zero if the new value of x
    equals the exact one y, a positive value if that new value is larger than
    y, and a negative value if it is smaller than y. Note that unlike most
    functions, the new result x is compared to the (unknown) exact one y, not
    the input value x, i.e., the ternary value is propagated.

    Note: If x is an infinity and t is different from zero (i.e., if the
    rounded result is an inexact infinity), then the overflow flag is set. This
    is useful because mpfr_check_range is typically called (at least in MPFR
    functions) after restoring the flags that could have been set due to
    internal computations.

    """
    check_initialized(x)
    check_rounding_mode(rnd)
    return cmpfr.mpfr_check_range(&x._value, t, rnd)

def mpfr_subnormalize(Mpfr_t x not None, int t, cmpfr.mpfr_rnd_t rnd):
    """
    Modify x if necessary to account for subnormalization.

    This function rounds x emulating subnormal number arithmetic: if x is
    outside the subnormal exponent range, it just propagates the ternary value
    t; otherwise, it rounds x to precision EXP(x)-emin+1 according to rounding
    mode rnd and previous ternary value t, avoiding double rounding
    problems. More precisely in the subnormal domain, denoting by e the value
    of emin, x is rounded in fixed-point arithmetic to an integer multiple of
    two to the power e−1; as a consequence, 1.5 multiplied by two to the power
    e−1 when t is zero is rounded to two to the power e with rounding to
    nearest.

    PREC(x) is not modified by this function. rnd and t must be the rounding
    mode and the returned ternary value used when computing x (as in
    mpfr_check_range). The subnormal exponent range is from emin to
    emin+PREC(x)-1. If the result cannot be represented in the current exponent
    range (due to a too small emax), the behavior is undefined. Note that
    unlike most functions, the result is compared to the exact one, not the
    input value x, i.e., the ternary value is propagated.

    As usual, if the returned ternary value is non zero, the inexact flag is
    set. Moreover, if a second rounding occurred (because the input x was in
    the subnormal range), the underflow flag is set.

    """
    check_initialized(x)
    check_rounding_mode(rnd)
    return cmpfr.mpfr_subnormalize(&x._value, t, rnd)

def mpfr_clear_underflow():
    """
    Clear the underflow flag.

    """
    cmpfr.mpfr_clear_underflow()

def mpfr_clear_overflow():
    """
    Clear the overflow flag.

    """
    cmpfr.mpfr_clear_overflow()

def mpfr_clear_divby0():
    """
    Clear the divide-by-zero flag.

    """
    cmpfr.mpfr_clear_divby0()

def mpfr_clear_nanflag():
    """
    Clear the invalid flag.

    """
    cmpfr.mpfr_clear_nanflag()

def mpfr_clear_inexflag():
    """
    Clear the inexact flag.

    """
    cmpfr.mpfr_clear_inexflag()

def mpfr_clear_erangeflag():
    """
    Clear the erange flag.

    """
    cmpfr.mpfr_clear_erangeflag()

def mpfr_set_underflow():
    """
    Set the underflow flag.

    """
    cmpfr.mpfr_set_underflow()

def mpfr_set_overflow():
    """
    Set the overflow flag.

    """
    cmpfr.mpfr_set_overflow()

def mpfr_set_divby0():
    """
    Set the divide-by-zero flag.

    """
    cmpfr.mpfr_set_divby0()

def mpfr_set_nanflag():
    """
    Set the invalid flag.

    """
    cmpfr.mpfr_set_nanflag()

def mpfr_set_inexflag():
    """
    Set the inexact flag.

    """
    cmpfr.mpfr_set_inexflag()

def mpfr_set_erangeflag():
    """
    Set the erange flag.

    """
    cmpfr.mpfr_set_erangeflag()

def mpfr_clear_flags():
    """
    Clear all global flags.

    """
    cmpfr.mpfr_clear_flags()

def mpfr_underflow_p():
    """
    Return True if the underflow flag is set, else False.

    """
    return bool(cmpfr.mpfr_underflow_p())

def mpfr_overflow_p():
    """
    Return True if the overflow flag is set, else False.

    """
    return bool(cmpfr.mpfr_overflow_p())

def mpfr_divby0_p():
    """
    Return True if the divide-by-zero flag is set, else False.

    """
    return bool(cmpfr.mpfr_divby0_p())

def mpfr_nanflag_p():
    """
    Return True if the invalid flag is set, else False.

    """
    return bool(cmpfr.mpfr_nanflag_p())

def mpfr_inexflag_p():
    """
    Return True if the inexact flag is set, else False.

    """
    return bool(cmpfr.mpfr_inexflag_p())

def mpfr_erangeflag_p():
    """
    Return True if the erange flag is set, else False.

    """
    return bool(cmpfr.mpfr_erangeflag_p())

def mpfr_flags_clear(cmpfr.mpfr_flags_t mask):
    """
    Clear (lower) the group of flags specified by mask.

    """
    cmpfr.mpfr_flags_clear(mask)

def mpfr_flags_set(cmpfr.mpfr_flags_t mask):
    """
    Set (raise) the group of flags specified by mask.

    """
    cmpfr.mpfr_flags_set(mask)

def mpfr_flags_test(cmpfr.mpfr_flags_t mask):
    """
    Return the flags specified by mask.

    """
    return cmpfr.mpfr_flags_test(mask)

def mpfr_flags_save():
    """
    Return all the flags. This is equivalent to mpfr_flags_test(MPFR_FLAGS_ALL)

    """
    return cmpfr.mpfr_flags_save()

def mpfr_flags_restore(cmpfr.mpfr_flags_t flags, cmpfr.mpfr_flags_t mask):
    """
    Set the current flag state from an integer.

    Restore the flags specified by mask to their state represented in flags.

    """
    cmpfr.mpfr_flags_restore(flags, mask)


# Functions that are documented in the MPFR 4.0.1 documentation, but aren't
# (currently) wrapped:
#
#
# 5.2 Assignment functions
# ------------------------
#
#   mpfr_set_uj
#   mpfr_set_sj
#   mpfr_set_flt
#   mpfr_set_ld
#   mpfr_set_float128
#   mpfr_set_decimal64
#   mpfr_set_z
#   mpfr_set_q
#   mpfr_set_f
#
#     -- these functions relate to types not (currently) readily available in
#        Python.
#
#   mpfr_set_uj_2exp
#   mpfr_set_sj_2exp
#   mpfr_set_z_2exp
#
#     -- these functions again concern types not readily available in Python.
#
#
# 5.3 Combined initialization and assignment functions
# ----------------------------------------------------
#
# None of these functions is currently wrapped.
#
#
# 5.4 Conversion functions
# ------------------------
#
#  mpfr_get_flt
#  mpfr_get_ld
#  mpfr_get_float128
#  mpfr_get_decimal64
#  mpfr_get_sj
#  mpfr_get_uj
#  mpfr_get_ld_2exp
#  mpfr_get_z_2exp
#  mpfr_get_z
#  mpfr_get_q
#  mpfr_get_f
#    -- these concern types not readily available in Python.  Only mpfr_get_d
#       and mpfr_get_si are wrapped.
#
#  mpfr_get_str and mpfr_free_str are used by the mpfr_get_str function here
#  (which has a slightly different signature to MPFRs mpfr_get_str).  There's
#  no need to wrap mpfr_free_str separately.
#
#  mpfr_fits_uint_p
#  mpfr_fits_sint_p
#  mpfr_fits_ushort_p
#  mpfr_fits_sshort_p
#  mpfr_fits_uintmax_p
#  mpfr_fits_intmax_p
#
#
# 5.5 Basic Arithmetic Functions
# ------------------------------
#
# None of the functions involving types ui, si, d, z or q are implemented.
# This may change for the d, ui and si functions.
#
#
# 5.6 Comparison Functions
# ------------------------
#
# None of the functions involving types ui, si, d, ld, z, q or f are
# implemented.  This may change for the d, ui and si functions.
#
#
# 5.7 Special Functions
# ---------------------
#
# All functions in this section are wrapped.
#
#
#  5.8 Input and Output Functions
#  ------------------------------
#
#  The following functions are unlikely to be implemented: it
#  doesn't make a lot of sense to bypass Python's file handling
#  mechanisms to read and write directly to a file.
#
#    mpfr_out_str
#    mpfr_inp_str
#    mpfr_fpif_export
#    mpfr_fpif_import
#
#  mpfr_dump is not currently implemented.
#
#
#  5.9 Formatted Output Functions
#  ------------------------------
#
#  We wrap mpfr_asprintf (for a single argument Mpfr_t argument only).
#  That's enough to expose MPFR's formatting capabilities to Python.
#
#  mpfr_fprintf
#  mpfr_vfprintf
#
#  mpfr_printf
#  mpfr_vprintf
#
#  mpfr_sprintf
#  mpfr_vsprintf
#
#  mpfr_snprintf
#  mpfr_vsnprintf
#
#  mpfr_vasprintf
#
#
#  5.10 Integer and Remainder Related Functions
#  --------------------------------------------
#
#  All functions in this section wrapped.
#
#
#  5.11 Rounding Related Functions
#  --------------------------------------------
#
#  All functions in this section wrapped.
#
#
#  5.12 Miscellaneous Functions
#  ----------------------------
#
#  mpfr_urandomb
#  mpfr_urandom
#
#
#  5.13 Exception Related Functions
#  --------------------------------
#
#  All functions in this section wrapped.
#
#
#  5.14 Compatibility with MPFR
#  ----------------------------
#
#  No functions in this section wrapped.
#
#
#  5.15 Custom Interface
#  ---------------------
#
#  No functions in this section wrapped.

#  Sections 5.14 and later: details to come.<|MERGE_RESOLUTION|>--- conflicted
+++ resolved
@@ -18,14 +18,11 @@
 # You should have received a copy of the GNU Lesser General Public License
 # along with the bigfloat package.  If not, see <http://www.gnu.org/licenses/>.
 
-<<<<<<< HEAD
 cimport libc.stdlib
 
-=======
 from libc.string cimport strlen
 
 cimport cgmp
->>>>>>> 24b10f2d
 cimport cmpfr
 
 import sys
@@ -154,15 +151,14 @@
 MPFR_RNDD =  cmpfr.MPFR_RNDD
 MPFR_RNDA =  cmpfr.MPFR_RNDA
 
+# Free cache policy (for mpfr_free_cache2)
+MPFR_FREE_LOCAL_CACHE = cmpfr.MPFR_FREE_LOCAL_CACHE
+MPFR_FREE_GLOBAL_CACHE = cmpfr.MPFR_FREE_GLOBAL_CACHE
+
 # Default values for Emax and Emin
 MPFR_EMAX_DEFAULT = cmpfr.MPFR_EMAX_DEFAULT
 MPFR_EMIN_DEFAULT = cmpfr.MPFR_EMIN_DEFAULT
 
-<<<<<<< HEAD
-# Free cache policy (for mpfr_free_cache2)
-MPFR_FREE_LOCAL_CACHE = cmpfr.MPFR_FREE_LOCAL_CACHE
-MPFR_FREE_GLOBAL_CACHE = cmpfr.MPFR_FREE_GLOBAL_CACHE
-=======
 # Make flag values available to Python
 MPFR_FLAGS_UNDERFLOW = cmpfr.MPFR_FLAGS_UNDERFLOW
 MPFR_FLAGS_OVERFLOW = cmpfr.MPFR_FLAGS_OVERFLOW
@@ -172,7 +168,6 @@
 MPFR_FLAGS_DIVBY0 = cmpfr.MPFR_FLAGS_DIVBY0
 MPFR_FLAGS_ALL = cmpfr.MPFR_FLAGS_ALL
 
->>>>>>> 24b10f2d
 
 ###############################################################################
 # Helper functions, not exposed to Python
@@ -525,7 +520,18 @@
     check_rounding_mode(rnd)
     return cmpfr.mpfr_set_d(&rop._value, op, rnd)
 
-<<<<<<< HEAD
+def mpfr_set_z(Mpfr_t rop not None, Mpz_t op not None, cmpfr.mpfr_rnd_t rnd):
+    """
+    Set the value of rop from a GMP integer op, rounded in the direction rnd.
+
+    Set the value of rop from op, rounded toward the given direction rnd. Note
+    that the input 0 is converted to +0, regardless of the rounding mode.
+
+    """
+    check_initialized(rop)
+    check_rounding_mode(rnd)
+    return cmpfr.mpfr_set_z(&rop._value, &op._value, rnd)
+
 def mpfr_set_ui_2exp(Mpfr_t rop not None, unsigned long int op,
                      cmpfr.mpfr_exp_t e, cmpfr.mpfr_rnd_t rnd):
     """
@@ -534,23 +540,11 @@
     Set the value of rop from op multiplied by two to the power e, rounded
     toward the given direction rnd. op must be within the range of a C
     unsigned long. Note that the input 0 is converted to +0.
-=======
-def mpfr_set_z(Mpfr_t rop not None, Mpz_t op not None, cmpfr.mpfr_rnd_t rnd):
-    """
-    Set the value of rop from a GMP integer op, rounded in the direction rnd.
-
-    Set the value of rop from op, rounded toward the given direction rnd. Note
-    that the input 0 is converted to +0, regardless of the rounding mode.
->>>>>>> 24b10f2d
-
-    """
-    check_initialized(rop)
-    check_rounding_mode(rnd)
-<<<<<<< HEAD
+
+    """
+    check_initialized(rop)
+    check_rounding_mode(rnd)
     return cmpfr.mpfr_set_ui_2exp(&rop._value, op, e, rnd)
-=======
-    return cmpfr.mpfr_set_z(&rop._value, &op._value, rnd)
->>>>>>> 24b10f2d
 
 def mpfr_set_si_2exp(Mpfr_t rop not None, long int op,
                      cmpfr.mpfr_exp_t e, cmpfr.mpfr_rnd_t rnd):
@@ -803,7 +797,6 @@
     d = cmpfr.mpfr_get_d_2exp(&exp, &op._value, rnd)
     return d, exp
 
-<<<<<<< HEAD
 def mpfr_frexp(Mpfr_t y not None, Mpfr_t x not None, cmpfr.mpfr_rnd_t rnd):
     """Decompose 'x' in the form 2**e * y.
 
@@ -822,7 +815,7 @@
     check_rounding_mode(rnd)
     ternary = cmpfr.mpfr_frexp(&exp, &y._value, &x._value, rnd)
     return ternary, exp
-=======
+
 def mpfr_get_z_2exp(Mpz_t rop not None, Mpfr_t op not None):
     """
     Decompose as a product of an integer and a power of two.
@@ -860,7 +853,6 @@
     check_initialized(op)
     check_rounding_mode(rnd)
     return cmpfr.mpfr_get_z(&rop._value, &op._value, rnd)
->>>>>>> 24b10f2d
 
 def mpfr_get_str(int b, size_t n, Mpfr_t op not None, cmpfr.mpfr_rnd_t rnd):
     """
