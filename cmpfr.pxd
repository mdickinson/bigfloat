# Copyright 2009--2019 Mark Dickinson.
#
# This file is part of the bigfloat package.
#
# The bigfloat package is free software: you can redistribute it and/or modify
# it under the terms of the GNU Lesser General Public License as published by
# the Free Software Foundation, either version 3 of the License, or (at your
# option) any later version.
#
# The bigfloat package is distributed in the hope that it will be useful, but
# WITHOUT ANY WARRANTY; without even the implied warranty of MERCHANTABILITY or
# FITNESS FOR A PARTICULAR PURPOSE.  See the GNU Lesser General Public License
# for more details.
#
# You should have received a copy of the GNU Lesser General Public License
# along with the bigfloat package.  If not, see <http://www.gnu.org/licenses/>.

# mpfr.h needs declarations from stdio.h.
cdef extern from "stdio.h":
    pass

cimport cgmp

cdef extern from "mpfr.h":
    # MPFR type declarations
    ctypedef int mpfr_prec_t
    ctypedef int mpfr_sign_t
    ctypedef unsigned int mpfr_flags_t
    ctypedef cgmp.mp_exp_t mpfr_exp_t

    ctypedef struct __mpfr_struct:
        mpfr_prec_t _mpfr_prec
        mpfr_sign_t _mpfr_sign
        mpfr_exp_t  _mpfr_exp
        cgmp.mp_limb_t   *_mpfr_d

    # We don't export the mpfr_t type; it's not useful for Cython code, since
    # Cython (as of version 0.14.1) doesn't seem to understand it properly: the
    # generated C code includes temporary variables of type mpfr_t and
    # assignments from one object of type mpfr_t to another, which isn't valid
    # C.  So we comment out the definition here in order to catch any
    # accidental declarations using mpfr_t below.

    # ctypedef __mpfr_struct mpfr_t[1]
    ctypedef __mpfr_struct *mpfr_ptr

    # MPFR rounding modes
    ctypedef enum mpfr_rnd_t:
        MPFR_RNDN = 0
        MPFR_RNDZ
        MPFR_RNDU
        MPFR_RNDD
        MPFR_RNDA
        MPFR_RNDF
        MPFR_RNDNA = -1

    # Limits
    mpfr_prec_t MPFR_PREC_MIN
    mpfr_prec_t MPFR_PREC_MAX

    mpfr_exp_t MPFR_EMIN_DEFAULT
    mpfr_exp_t MPFR_EMAX_DEFAULT

<<<<<<< HEAD
    # Free cache policy
    ctypedef enum mpfr_free_cache_t:
        MPFR_FREE_LOCAL_CACHE = 1
        MPFR_FREE_GLOBAL_CACHE = 2
=======
    # Flags
    mpfr_flags_t MPFR_FLAGS_UNDERFLOW
    mpfr_flags_t MPFR_FLAGS_OVERFLOW
    mpfr_flags_t MPFR_FLAGS_NAN
    mpfr_flags_t MPFR_FLAGS_INEXACT
    mpfr_flags_t MPFR_FLAGS_ERANGE
    mpfr_flags_t MPFR_FLAGS_DIVBY0
    mpfr_flags_t MPFR_FLAGS_ALL

>>>>>>> 24b10f2d

    ###########################################################################
    # 5.1 Initialization Functions
    ###########################################################################

    void mpfr_init2(mpfr_ptr x, mpfr_prec_t prec)
    void mpfr_clear(mpfr_ptr x)
    void mpfr_init(mpfr_ptr x)
    void mpfr_set_default_prec(mpfr_prec_t prec)
    mpfr_prec_t mpfr_get_default_prec()
    void mpfr_set_prec(mpfr_ptr x, mpfr_prec_t prec)
    mpfr_prec_t mpfr_get_prec(mpfr_ptr x)


    ###########################################################################
    # 5.2 Assignment Functions
    ###########################################################################

    int mpfr_set(mpfr_ptr rop, mpfr_ptr op, mpfr_rnd_t rnd)
    int mpfr_set_ui(mpfr_ptr rop, unsigned long int op, mpfr_rnd_t rnd)
    int mpfr_set_si(mpfr_ptr rop, long int op, mpfr_rnd_t rnd)
    int mpfr_set_d(mpfr_ptr rop, double op, mpfr_rnd_t rnd)
<<<<<<< HEAD
    int mpfr_set_ui_2exp(
        mpfr_ptr rop, unsigned long int op, mpfr_exp_t e, mpfr_rnd_t rnd
    )
=======
    int mpfr_set_z(mpfr_ptr rop, cgmp.mpz_ptr op, mpfr_rnd_t rnd)
>>>>>>> 24b10f2d
    int mpfr_set_si_2exp(
        mpfr_ptr rop, long int op, mpfr_exp_t e, mpfr_rnd_t rnd
    )
    int mpfr_set_z_2exp(
        mpfr_ptr rop, cgmp.mpz_ptr op, mpfr_exp_t e, mpfr_rnd_t rnd
    )
    int mpfr_set_str(
        mpfr_ptr rop, const char *s, int base, mpfr_rnd_t rnd
    )
    int mpfr_strtofr(
        mpfr_ptr rop, const char *nptr, char **endptr, int base, mpfr_rnd_t rnd
    )
    void mpfr_set_nan(mpfr_ptr x)
    void mpfr_set_inf(mpfr_ptr x, int sign)
    void mpfr_set_zero(mpfr_ptr x, int sign)
    void mpfr_swap(mpfr_ptr x, mpfr_ptr y)


    ###########################################################################
    # 5.4 Conversion Functions
    ###########################################################################

    double mpfr_get_d(mpfr_ptr op, mpfr_rnd_t rnd)
    long int mpfr_get_si(mpfr_ptr op, mpfr_rnd_t rnd)
    unsigned long int mpfr_get_ui(mpfr_ptr op, mpfr_rnd_t rnd)
    double mpfr_get_d_2exp(long int *exp, mpfr_ptr op, mpfr_rnd_t rnd)
<<<<<<< HEAD
    int mpfr_frexp(mpfr_exp_t *exp, mpfr_ptr y, mpfr_ptr x, mpfr_rnd_t rnd)
=======
    mpfr_exp_t mpfr_get_z_2exp(cgmp.mpz_ptr rop, mpfr_ptr op)
    int mpfr_get_z(cgmp.mpz_ptr rop, mpfr_ptr op, mpfr_rnd_t rnd)

>>>>>>> 24b10f2d
    char * mpfr_get_str(
        char *str, mpfr_exp_t *expptr, int b,
        size_t n, mpfr_ptr op, mpfr_rnd_t rnd
    )
    void mpfr_free_str(char *str)
    int mpfr_fits_ulong_p(mpfr_ptr x, mpfr_rnd_t rnd)
    int mpfr_fits_slong_p(mpfr_ptr x, mpfr_rnd_t rnd)


    ###########################################################################
    # 5.5 Basic Arithmetic Functions
    ###########################################################################

    int mpfr_add(mpfr_ptr rop, mpfr_ptr op1, mpfr_ptr op2, mpfr_rnd_t rnd)
    int mpfr_sub(mpfr_ptr rop, mpfr_ptr op1, mpfr_ptr op2, mpfr_rnd_t rnd)
    int mpfr_mul(mpfr_ptr rop, mpfr_ptr op1, mpfr_ptr op2, mpfr_rnd_t rnd)
    int mpfr_sqr(mpfr_ptr rop, mpfr_ptr op, mpfr_rnd_t rnd)
    int mpfr_div(mpfr_ptr rop, mpfr_ptr op1, mpfr_ptr op2, mpfr_rnd_t rnd)
    int mpfr_sqrt(mpfr_ptr rop, mpfr_ptr op, mpfr_rnd_t rnd)
    int mpfr_rec_sqrt(mpfr_ptr rop, mpfr_ptr op, mpfr_rnd_t rnd)
    int mpfr_cbrt(mpfr_ptr rop, mpfr_ptr op, mpfr_rnd_t rnd)
    int mpfr_rootn_ui(
        mpfr_ptr top, mpfr_ptr op, unsigned long int k, mpfr_rnd_t rnd
    )
    int mpfr_root(
        mpfr_ptr top, mpfr_ptr op, unsigned long int k, mpfr_rnd_t rnd
    )
    int mpfr_pow(mpfr_ptr rop, mpfr_ptr op1, mpfr_ptr op2, mpfr_rnd_t rnd)
    int mpfr_neg(mpfr_ptr rop, mpfr_ptr op, mpfr_rnd_t rnd)
    int mpfr_abs(mpfr_ptr rop, mpfr_ptr op, mpfr_rnd_t rnd)
    int mpfr_dim(mpfr_ptr rop, mpfr_ptr op1, mpfr_ptr op2, mpfr_rnd_t rnd)


    ###########################################################################
    # 5.6 Comparison Functions
    ###########################################################################

    int mpfr_cmp(mpfr_ptr op1, mpfr_ptr op2)
    int mpfr_cmpabs(mpfr_ptr op1, mpfr_ptr op2)
    int mpfr_nan_p(mpfr_ptr op)
    int mpfr_inf_p(mpfr_ptr op)
    int mpfr_number_p(mpfr_ptr op)
    int mpfr_zero_p(mpfr_ptr op)
    int mpfr_regular_p(mpfr_ptr op)
    int mpfr_sgn(mpfr_ptr op)
    int mpfr_greater_p(mpfr_ptr op1, mpfr_ptr op2)
    int mpfr_greaterequal_p(mpfr_ptr op1, mpfr_ptr op2)
    int mpfr_less_p(mpfr_ptr op1, mpfr_ptr op2)
    int mpfr_lessequal_p(mpfr_ptr op1, mpfr_ptr op2)
    int mpfr_equal_p(mpfr_ptr op1, mpfr_ptr op2)
    int mpfr_lessgreater_p(mpfr_ptr op1, mpfr_ptr op2)
    int mpfr_unordered_p(mpfr_ptr op1, mpfr_ptr op2)


    ###########################################################################
    # 5.7 Special Functions
    ###########################################################################

    int mpfr_log(mpfr_ptr rop, mpfr_ptr op, mpfr_rnd_t rnd)
    int mpfr_log_ui(mpfr_ptr rop, unsigned long op, mpfr_rnd_t rnd)
    int mpfr_log2(mpfr_ptr rop, mpfr_ptr op, mpfr_rnd_t rnd)
    int mpfr_log10(mpfr_ptr rop, mpfr_ptr op, mpfr_rnd_t rnd)

    int mpfr_log1p(mpfr_ptr rop, mpfr_ptr op, mpfr_rnd_t rnd)

    int mpfr_exp(mpfr_ptr rop, mpfr_ptr op, mpfr_rnd_t rnd)
    int mpfr_exp2(mpfr_ptr rop, mpfr_ptr op, mpfr_rnd_t rnd)
    int mpfr_exp10(mpfr_ptr rop, mpfr_ptr op, mpfr_rnd_t rnd)

    int mpfr_expm1(mpfr_ptr rop, mpfr_ptr op, mpfr_rnd_t rnd)

    int mpfr_cos(mpfr_ptr rop, mpfr_ptr op, mpfr_rnd_t rnd)
    int mpfr_sin(mpfr_ptr rop, mpfr_ptr op, mpfr_rnd_t rnd)
    int mpfr_tan(mpfr_ptr rop, mpfr_ptr op, mpfr_rnd_t rnd)

    int mpfr_sin_cos(mpfr_ptr sop, mpfr_ptr cop, mpfr_ptr op, mpfr_rnd_t rnd)

    int mpfr_sec(mpfr_ptr rop, mpfr_ptr op, mpfr_rnd_t rnd)
    int mpfr_csc(mpfr_ptr rop, mpfr_ptr op, mpfr_rnd_t rnd)
    int mpfr_cot(mpfr_ptr rop, mpfr_ptr op, mpfr_rnd_t rnd)

    int mpfr_acos(mpfr_ptr rop, mpfr_ptr op, mpfr_rnd_t rnd)
    int mpfr_asin(mpfr_ptr rop, mpfr_ptr op, mpfr_rnd_t rnd)
    int mpfr_atan(mpfr_ptr rop, mpfr_ptr op, mpfr_rnd_t rnd)

    int mpfr_atan2(mpfr_ptr rop, mpfr_ptr y, mpfr_ptr x, mpfr_rnd_t rnd)

    int mpfr_cosh(mpfr_ptr rop, mpfr_ptr op, mpfr_rnd_t rnd)
    int mpfr_sinh(mpfr_ptr rop, mpfr_ptr op, mpfr_rnd_t rnd)
    int mpfr_tanh(mpfr_ptr rop, mpfr_ptr op, mpfr_rnd_t rnd)

    int mpfr_sinh_cosh(mpfr_ptr sop, mpfr_ptr cop, mpfr_ptr op, mpfr_rnd_t rnd)

    int mpfr_sech(mpfr_ptr rop, mpfr_ptr op, mpfr_rnd_t rnd)
    int mpfr_csch(mpfr_ptr rop, mpfr_ptr op, mpfr_rnd_t rnd)
    int mpfr_coth(mpfr_ptr rop, mpfr_ptr op, mpfr_rnd_t rnd)

    int mpfr_acosh(mpfr_ptr rop, mpfr_ptr op, mpfr_rnd_t rnd)
    int mpfr_asinh(mpfr_ptr rop, mpfr_ptr op, mpfr_rnd_t rnd)
    int mpfr_atanh(mpfr_ptr rop, mpfr_ptr op, mpfr_rnd_t rnd)

    int mpfr_fac_ui(mpfr_ptr rop, unsigned long int op, mpfr_rnd_t rnd)

    int mpfr_eint(mpfr_ptr rop, mpfr_ptr op, mpfr_rnd_t rnd)
    int mpfr_li2(mpfr_ptr rop, mpfr_ptr op, mpfr_rnd_t rnd)
    int mpfr_gamma(mpfr_ptr rop, mpfr_ptr op, mpfr_rnd_t rnd)
    int mpfr_gamma_inc(mpfr_ptr rop, mpfr_ptr op, mpfr_ptr op2, mpfr_rnd_t rnd)
    int mpfr_lngamma(mpfr_ptr rop, mpfr_ptr op, mpfr_rnd_t rnd)
    int mpfr_lgamma(mpfr_ptr rop, int *signp, mpfr_ptr op, mpfr_rnd_t rnd)
    int mpfr_digamma(mpfr_ptr rop, mpfr_ptr op, mpfr_rnd_t rnd)
    int mpfr_beta(mpfr_ptr rop, mpfr_ptr op1, mpfr_ptr op2, mpfr_rnd_t rnd)
    int mpfr_zeta(mpfr_ptr rop, mpfr_ptr op, mpfr_rnd_t rnd)
    int mpfr_zeta_ui(mpfr_ptr rop, unsigned long int op, mpfr_rnd_t rnd)
    int mpfr_erf(mpfr_ptr rop, mpfr_ptr op, mpfr_rnd_t rnd)
    int mpfr_erfc(mpfr_ptr rop, mpfr_ptr op, mpfr_rnd_t rnd)
    int mpfr_j0(mpfr_ptr rop, mpfr_ptr op, mpfr_rnd_t rnd)
    int mpfr_j1(mpfr_ptr rop, mpfr_ptr op, mpfr_rnd_t rnd)
    int mpfr_jn(mpfr_ptr rop, long int n, mpfr_ptr op, mpfr_rnd_t rnd)
    int mpfr_y0(mpfr_ptr rop, mpfr_ptr op, mpfr_rnd_t rnd)
    int mpfr_y1(mpfr_ptr rop, mpfr_ptr op, mpfr_rnd_t rnd)
    int mpfr_yn(mpfr_ptr rop, long int n, mpfr_ptr op, mpfr_rnd_t rnd)

    int mpfr_fma(
        mpfr_ptr rop, mpfr_ptr op1, mpfr_ptr op2, mpfr_ptr op3, mpfr_rnd_t rnd
    )
    int mpfr_fms(
        mpfr_ptr rop, mpfr_ptr op1, mpfr_ptr op2, mpfr_ptr op3, mpfr_rnd_t rnd
    )
    int mpfr_fmma(
        mpfr_ptr rop, mpfr_ptr op1, mpfr_ptr op2, mpfr_ptr op3, mpfr_ptr op4,
        mpfr_rnd_t rnd
    )
    int mpfr_fmms(
        mpfr_ptr rop, mpfr_ptr op1, mpfr_ptr op2, mpfr_ptr op3, mpfr_ptr op4,
        mpfr_rnd_t rnd
    )
    int mpfr_agm(mpfr_ptr rop, mpfr_ptr op1, mpfr_ptr op2, mpfr_rnd_t rnd)
    int mpfr_hypot(mpfr_ptr rop, mpfr_ptr x, mpfr_ptr y, mpfr_rnd_t rnd)

    int mpfr_ai(mpfr_ptr rop, mpfr_ptr op, mpfr_rnd_t rnd)

    int mpfr_const_log2(mpfr_ptr rop, mpfr_rnd_t rnd)
    int mpfr_const_pi(mpfr_ptr rop, mpfr_rnd_t rnd)
    int mpfr_const_euler(mpfr_ptr rop, mpfr_rnd_t rnd)
    int mpfr_const_catalan(mpfr_ptr rop, mpfr_rnd_t rnd)

    void mpfr_free_cache()
    void mpfr_free_cache2(mpfr_free_cache_t way)
    void mpfr_free_pool()
    int mpfr_mp_memory_cleanup()

    int mpfr_sum(
        mpfr_ptr rop, const mpfr_ptr tab[], unsigned long int n,
        mpfr_rnd_t rnd
    )

    ###########################################################################
    # 5.9 Formatted Output Functions
    ###########################################################################

    int mpfr_asprintf(char **str, const char *template, ...)

    ###########################################################################
    # 5.10 Integer and Remainder Related Functions
    ###########################################################################

    int mpfr_rint(mpfr_ptr rop, mpfr_ptr op, mpfr_rnd_t rnd)
    int mpfr_ceil(mpfr_ptr rop, mpfr_ptr op)
    int mpfr_floor(mpfr_ptr rop, mpfr_ptr op)
    int mpfr_round(mpfr_ptr rop, mpfr_ptr op)
    int mpfr_roundeven(mpfr_ptr rop, mpfr_ptr op)
    int mpfr_trunc(mpfr_ptr rop, mpfr_ptr op)

    int mpfr_rint_ceil(mpfr_ptr rop, mpfr_ptr op, mpfr_rnd_t rnd)
    int mpfr_rint_floor(mpfr_ptr rop, mpfr_ptr op, mpfr_rnd_t rnd)
    int mpfr_rint_round(mpfr_ptr rop, mpfr_ptr op, mpfr_rnd_t rnd)
    int mpfr_rint_roundeven(mpfr_ptr rop, mpfr_ptr op, mpfr_rnd_t rnd)
    int mpfr_rint_trunc(mpfr_ptr rop, mpfr_ptr op, mpfr_rnd_t rnd)

    int mpfr_frac(mpfr_ptr rop, mpfr_ptr op, mpfr_rnd_t rnd)
    int mpfr_modf(mpfr_ptr iop, mpfr_ptr fop, mpfr_ptr op, mpfr_rnd_t rnd)

    int mpfr_fmod(mpfr_ptr r, mpfr_ptr x, mpfr_ptr y, mpfr_rnd_t rnd)
    int mpfr_fmodquo(
        mpfr_ptr r, long int *q, mpfr_ptr x, mpfr_ptr y, mpfr_rnd_t rnd
    )
    int mpfr_remainder(mpfr_ptr r, mpfr_ptr x, mpfr_ptr y, mpfr_rnd_t rnd)
    int mpfr_remquo(
        mpfr_ptr r, long int *q, mpfr_ptr x, mpfr_ptr y, mpfr_rnd_t rnd
    )
    int mpfr_integer_p(mpfr_ptr op)


    ###########################################################################
    # 5.11 Rounding Related Functions
    ###########################################################################

    void mpfr_set_default_rounding_mode(mpfr_rnd_t rnd)
    mpfr_rnd_t mpfr_get_default_rounding_mode()
    int mpfr_prec_round(mpfr_ptr x, mpfr_prec_t prec, mpfr_rnd_t rnd)
    int mpfr_can_round(
        mpfr_ptr b, mpfr_exp_t err,
        mpfr_rnd_t rnd1, mpfr_rnd_t rnd2,
        mpfr_prec_t prec
    )
    mpfr_prec_t mpfr_min_prec(mpfr_ptr x)
    const char *mpfr_print_rnd_mode(mpfr_rnd_t rnd)


    ###########################################################################
    # 5.12 Miscellaneous Functions
    ###########################################################################

    void mpfr_nexttoward(mpfr_ptr rop, mpfr_ptr op)
    void mpfr_nextabove(mpfr_ptr op)
    void mpfr_nextbelow(mpfr_ptr op)
    int mpfr_min(mpfr_ptr rop, mpfr_ptr op1, mpfr_ptr op2, mpfr_rnd_t rnd)
    int mpfr_max(mpfr_ptr rop, mpfr_ptr op1, mpfr_ptr op2, mpfr_rnd_t rnd)
    mpfr_exp_t mpfr_get_exp(mpfr_ptr x)
    int mpfr_set_exp(mpfr_ptr x, mpfr_exp_t exp)
    int mpfr_signbit(mpfr_ptr op)
    int mpfr_setsign(mpfr_ptr rop, mpfr_ptr op, int s, mpfr_rnd_t rnd)
    int mpfr_copysign(mpfr_ptr rop, mpfr_ptr op1, mpfr_ptr op2, mpfr_rnd_t rnd)
    const char *mpfr_get_version()
    int MPFR_VERSION
    int MPFR_VERSION_MAJOR
    int MPFR_VERSION_MINOR
    int MPFR_VERSION_PATCHLEVEL
    const char *MPFR_VERSION_STRING
    int MPFR_VERSION_NUM(int major, int minor, int patchlevel)
    const char *mpfr_get_patches()
    int mpfr_buildopt_tls_p()
    int mpfr_buildopt_float128_p()
    int mpfr_buildopt_decimal_p()
    int mpfr_buildopt_gmpinternals_p()
    int mpfr_buildopt_sharedcache_p()
    const char *mpfr_buildopt_tune_case()


    ###########################################################################
    # 5.13 Exception Related Functions
    ###########################################################################

    mpfr_exp_t mpfr_get_emin()
    mpfr_exp_t mpfr_get_emax()
    int mpfr_set_emin(mpfr_exp_t exp)
    int mpfr_set_emax(mpfr_exp_t exp)
    mpfr_exp_t mpfr_get_emin_min()
    mpfr_exp_t mpfr_get_emin_max()
    mpfr_exp_t mpfr_get_emax_min()
    mpfr_exp_t mpfr_get_emax_max()
    int mpfr_check_range(mpfr_ptr x, int t, mpfr_rnd_t rnd)
    int mpfr_subnormalize(mpfr_ptr x, int t, mpfr_rnd_t rnd)

    void mpfr_clear_underflow()
    void mpfr_clear_overflow()
    void mpfr_clear_divby0()
    void mpfr_clear_nanflag()
    void mpfr_clear_inexflag()
    void mpfr_clear_erangeflag()

    void mpfr_set_underflow()
    void mpfr_set_overflow()
    void mpfr_set_divby0()
    void mpfr_set_nanflag()
    void mpfr_set_inexflag()
    void mpfr_set_erangeflag()

    void mpfr_clear_flags()

    int mpfr_underflow_p()
    int mpfr_overflow_p()
    int mpfr_divby0_p()
    int mpfr_nanflag_p()
    int mpfr_inexflag_p()
    int mpfr_erangeflag_p()

    void mpfr_flags_clear(mpfr_flags_t mask)
    void mpfr_flags_set(mpfr_flags_t mask)
    mpfr_flags_t mpfr_flags_test(mpfr_flags_t mask)
    mpfr_flags_t mpfr_flags_save()
    void mpfr_flags_restore(mpfr_flags_t flags, mpfr_flags_t mask)<|MERGE_RESOLUTION|>--- conflicted
+++ resolved
@@ -54,19 +54,18 @@
         MPFR_RNDF
         MPFR_RNDNA = -1
 
-    # Limits
-    mpfr_prec_t MPFR_PREC_MIN
-    mpfr_prec_t MPFR_PREC_MAX
-
-    mpfr_exp_t MPFR_EMIN_DEFAULT
-    mpfr_exp_t MPFR_EMAX_DEFAULT
-
-<<<<<<< HEAD
     # Free cache policy
     ctypedef enum mpfr_free_cache_t:
         MPFR_FREE_LOCAL_CACHE = 1
         MPFR_FREE_GLOBAL_CACHE = 2
-=======
+
+    # Limits
+    mpfr_prec_t MPFR_PREC_MIN
+    mpfr_prec_t MPFR_PREC_MAX
+
+    mpfr_exp_t MPFR_EMIN_DEFAULT
+    mpfr_exp_t MPFR_EMAX_DEFAULT
+
     # Flags
     mpfr_flags_t MPFR_FLAGS_UNDERFLOW
     mpfr_flags_t MPFR_FLAGS_OVERFLOW
@@ -76,7 +75,6 @@
     mpfr_flags_t MPFR_FLAGS_DIVBY0
     mpfr_flags_t MPFR_FLAGS_ALL
 
->>>>>>> 24b10f2d
 
     ###########################################################################
     # 5.1 Initialization Functions
@@ -99,13 +97,10 @@
     int mpfr_set_ui(mpfr_ptr rop, unsigned long int op, mpfr_rnd_t rnd)
     int mpfr_set_si(mpfr_ptr rop, long int op, mpfr_rnd_t rnd)
     int mpfr_set_d(mpfr_ptr rop, double op, mpfr_rnd_t rnd)
-<<<<<<< HEAD
+    int mpfr_set_z(mpfr_ptr rop, cgmp.mpz_ptr op, mpfr_rnd_t rnd)
     int mpfr_set_ui_2exp(
         mpfr_ptr rop, unsigned long int op, mpfr_exp_t e, mpfr_rnd_t rnd
     )
-=======
-    int mpfr_set_z(mpfr_ptr rop, cgmp.mpz_ptr op, mpfr_rnd_t rnd)
->>>>>>> 24b10f2d
     int mpfr_set_si_2exp(
         mpfr_ptr rop, long int op, mpfr_exp_t e, mpfr_rnd_t rnd
     )
@@ -132,13 +127,10 @@
     long int mpfr_get_si(mpfr_ptr op, mpfr_rnd_t rnd)
     unsigned long int mpfr_get_ui(mpfr_ptr op, mpfr_rnd_t rnd)
     double mpfr_get_d_2exp(long int *exp, mpfr_ptr op, mpfr_rnd_t rnd)
-<<<<<<< HEAD
     int mpfr_frexp(mpfr_exp_t *exp, mpfr_ptr y, mpfr_ptr x, mpfr_rnd_t rnd)
-=======
     mpfr_exp_t mpfr_get_z_2exp(cgmp.mpz_ptr rop, mpfr_ptr op)
     int mpfr_get_z(cgmp.mpz_ptr rop, mpfr_ptr op, mpfr_rnd_t rnd)
 
->>>>>>> 24b10f2d
     char * mpfr_get_str(
         char *str, mpfr_exp_t *expptr, int b,
         size_t n, mpfr_ptr op, mpfr_rnd_t rnd
