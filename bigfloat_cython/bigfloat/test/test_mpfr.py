# Copyright 2009--2011 Mark Dickinson.
#
# This file is part of the bigfloat package.
#
# The bigfloat package is free software: you can redistribute it and/or modify
# it under the terms of the GNU Lesser General Public License as published by
# the Free Software Foundation, either version 3 of the License, or (at your
# option) any later version.
#
# The bigfloat package is distributed in the hope that it will be useful, but
# WITHOUT ANY WARRANTY; without even the implied warranty of MERCHANTABILITY or
# FITNESS FOR A PARTICULAR PURPOSE.  See the GNU Lesser General Public License
# for more details.
#
# You should have received a copy of the GNU Lesser General Public License
# along with the bigfloat package.  If not, see <http://www.gnu.org/licenses/>.

import contextlib
import sys
import unittest

from bigfloat.mpfr import (
    MPFR_RNDN, MPFR_RNDZ, MPFR_RNDU, MPFR_RNDD, MPFR_RNDA,

    # Base extension type
    Mpfr_t,

    mpfr_initialized_p,

    # 5.1 Initialization Functions
    mpfr_init2,
    mpfr_inits2,
    mpfr_clear,
    mpfr_clears,
    mpfr_init,
    mpfr_inits,
    mpfr_set_default_prec,
    mpfr_get_default_prec,
    mpfr_set_prec,
    mpfr_get_prec,

    # 5.2 Assignment Functions
    mpfr_set,
    mpfr_set_si,
    mpfr_set_d,
    mpfr_set_si_2exp,
    mpfr_set_str,
    mpfr_strtofr,
    mpfr_set_nan,
    mpfr_set_inf,
    mpfr_set_zero,
    mpfr_swap,

    # 5.4 Conversion Functions
    mpfr_get_d,
    mpfr_get_si,
    mpfr_get_d_2exp,
    mpfr_get_str,
    mpfr_fits_slong_p,

    # 5.5 Basic Arithmetic Functions
    mpfr_add,
    mpfr_sub,
    mpfr_mul,
    mpfr_sqr,
    mpfr_div,
    mpfr_sqrt,
    mpfr_rec_sqrt,
    mpfr_cbrt,
    mpfr_root,
    mpfr_pow,
    mpfr_neg,
    mpfr_abs,
    mpfr_dim,

    # 5.6 Comparison Functions
    mpfr_cmp,
    mpfr_cmpabs,
    mpfr_nan_p,
    mpfr_inf_p,
    mpfr_number_p,
    mpfr_zero_p,
    mpfr_regular_p,
    mpfr_sgn,
    mpfr_greater_p,
    mpfr_greaterequal_p,
    mpfr_less_p,
    mpfr_lessequal_p,
    mpfr_equal_p,
    mpfr_lessgreater_p,
    mpfr_unordered_p,

    # 5.7 Special Functions
    mpfr_log,
    mpfr_log2,
    mpfr_log10,

    mpfr_exp,
    mpfr_exp2,
    mpfr_exp10,

    mpfr_cos,
    mpfr_sin,
    mpfr_tan,
    mpfr_sin_cos,
    mpfr_sec,
    mpfr_csc,
    mpfr_cot,
    mpfr_acos,
    mpfr_asin,
    mpfr_atan,

    mpfr_atan2,

    mpfr_cosh,
    mpfr_sinh,
    mpfr_tanh,
    mpfr_sinh_cosh,
    mpfr_sech,
    mpfr_csch,
    mpfr_coth,
    mpfr_acosh,
    mpfr_asinh,
    mpfr_atanh,

    mpfr_fac_ui,

    mpfr_log1p,
    mpfr_expm1,
    mpfr_eint,
    mpfr_li2,
    mpfr_gamma,
    mpfr_lngamma,
    mpfr_lgamma,
    mpfr_digamma,
    mpfr_zeta,
    mpfr_zeta_ui,
    mpfr_erf,
    mpfr_erfc,
    mpfr_j0,
    mpfr_j1,
    mpfr_jn,
    mpfr_y0,
    mpfr_y1,
    mpfr_yn,

    mpfr_fma,
    mpfr_fms,
    mpfr_agm,
    mpfr_hypot,

    mpfr_ai,

    mpfr_const_log2,
    mpfr_const_pi,
    mpfr_const_euler,
    mpfr_const_catalan,
    mpfr_free_cache,

    # 5.10 Integer and Remainder Related Functions
    mpfr_rint,
    mpfr_ceil,
    mpfr_floor,
    mpfr_round,
    mpfr_trunc,

    mpfr_rint_ceil,
    mpfr_rint_floor,
    mpfr_rint_round,
    mpfr_rint_trunc,

    mpfr_frac,
    mpfr_modf,

    mpfr_fmod,
    mpfr_remainder,
    mpfr_remquo,
    mpfr_integer_p,

    # 5.11 Rounding Related Functions
    mpfr_set_default_rounding_mode,
    mpfr_get_default_rounding_mode,
    mpfr_prec_round,
    mpfr_can_round,
    mpfr_min_prec,
    mpfr_print_rnd_mode,

    # 5.12 Miscellaneous Functions
    mpfr_nexttoward,
    mpfr_nextabove,
    mpfr_nextbelow,
    mpfr_min,
    mpfr_max,
    mpfr_get_exp,
    mpfr_set_exp,
    mpfr_signbit,
    mpfr_setsign,
    mpfr_copysign,
    mpfr_get_version,
    MPFR_VERSION,
    MPFR_VERSION_MAJOR,
    MPFR_VERSION_MINOR,
    MPFR_VERSION_PATCHLEVEL,
    MPFR_VERSION_STRING,
    MPFR_VERSION_NUM,
    mpfr_get_patches,
    mpfr_buildopt_tls_p,
    mpfr_buildopt_decimal_p,

    # 5.13 Exception Related Functions
    mpfr_get_emin,
    mpfr_get_emax,

    mpfr_set_emin,
    mpfr_set_emax,

    mpfr_get_emin_min,
    mpfr_get_emin_max,
    mpfr_get_emax_min,
    mpfr_get_emax_max,

    mpfr_check_range,
    mpfr_subnormalize,

    mpfr_clear_underflow,
    mpfr_clear_overflow,
    mpfr_clear_nanflag,
    mpfr_clear_inexflag,
    mpfr_clear_erangeflag,

    mpfr_set_underflow,
    mpfr_set_overflow,
    mpfr_set_nanflag,
    mpfr_set_inexflag,
    mpfr_set_erangeflag,

    mpfr_clear_flags,

    mpfr_underflow_p,
    mpfr_overflow_p,
    mpfr_nanflag_p,
    mpfr_inexflag_p,
    mpfr_erangeflag_p,
)


# Context manager for making a temporary change to emin.
@contextlib.contextmanager
def temporary_emin(emin):
    old_emin = mpfr_get_emin()
    mpfr_set_emin(emin)
    try:
        yield
    finally:
        mpfr_set_emin(old_emin)


# Context manager for making a temporary change to emax.
@contextlib.contextmanager
def temporary_emax(emax):
    old_emax = mpfr_get_emax()
    mpfr_set_emax(emax)
    try:
        yield
    finally:
        mpfr_set_emax(old_emax)


# Factory function for creating and initializing Mpfr_t instances.
def Mpfr(precision):
    self = Mpfr_t()
    mpfr_init2(self, precision)
    return self


class TestMpfr(unittest.TestCase):
    def setUp(self):
        mpfr_clear_flags()

    def test_initialized_p(self):
        x = Mpfr_t()
        self.assertIs(mpfr_initialized_p(x), False)
        mpfr_init2(x, 53)
        self.assertIs(mpfr_initialized_p(x), True)
        mpfr_clear(x)
        self.assertIs(mpfr_initialized_p(x), False)

    def test_clear_on_uninitialized_instance(self):
        x = Mpfr_t()
        with self.assertRaises(ValueError):
            mpfr_clear(x)

        mpfr_init2(x, 53)
        mpfr_clear(x)
        with self.assertRaises(ValueError):
            mpfr_clear(x)

    def test_init2_on_already_initialized_instance(self):
        x = Mpfr_t()
        mpfr_init2(x, 53)
        with self.assertRaises(ValueError):
            mpfr_init2(x, 53)

    def test_init2_bad_precision(self):
        x = Mpfr_t()
        with self.assertRaises(ValueError):
            mpfr_init2(x, -2)

    def test_init(self):
        x = Mpfr_t()
        mpfr_init(x)
        self.assertEqual(
            mpfr_get_prec(x),
            mpfr_get_default_prec(),
        )

    def test_init_on_already_initialized_instance(self):
        x = Mpfr_t()
        mpfr_init(x)
        with self.assertRaises(ValueError):
            mpfr_init(x)

    def test_inits2_and_clears(self):
        args = [Mpfr_t() for _ in range(3)]
        for arg in args:
            self.assertIs(mpfr_initialized_p(arg), False)
        mpfr_inits2(123, *args)
        for arg in args:
            self.assertIs(mpfr_initialized_p(arg), True)
            self.assertEqual(mpfr_get_prec(arg), 123)
        mpfr_clears(*args)
        for arg in args:
            self.assertIs(mpfr_initialized_p(arg), False)

        # check bad precision
        with self.assertRaises(ValueError):
            mpfr_inits2(-2, *args)
        with self.assertRaises(ValueError):
            mpfr_inits2(-2)

    def test_inits_and_clears(self):
        args = [Mpfr_t() for _ in range(3)]
        for arg in args:
            self.assertIs(mpfr_initialized_p(arg), False)
        mpfr_inits(*args)
        for arg in args:
            self.assertIs(mpfr_initialized_p(arg), True)
            self.assertEqual(mpfr_get_prec(arg), mpfr_get_default_prec())
        mpfr_clears(*args)
        for arg in args:
            self.assertIs(mpfr_initialized_p(arg), False)

    def test_get_and_set_default_prec(self):
        old_default_prec = mpfr_get_default_prec()
        mpfr_set_default_prec(200)
        try:
            self.assertEqual(mpfr_get_default_prec(), 200)
        finally:
            mpfr_set_default_prec(old_default_prec)
        self.assertEqual(mpfr_get_default_prec(), old_default_prec)

    def test_bad_constructor(self):
        with self.assertRaises(TypeError):
            Mpfr()

        with self.assertRaises(TypeError):
            Mpfr("not a number")

        with self.assertRaises(TypeError):
            Mpfr(10, 11)

        with self.assertRaises(ValueError):
            Mpfr(1)

    def test_constructor(self):
        x = Mpfr(10)
        self.assertIsInstance(x, Mpfr_t)
        y = Mpfr(20)
        self.assertIsInstance(y, Mpfr_t)

    def test_get_and_set_prec(self):
        x = Mpfr(10)
        self.assertEqual(mpfr_get_prec(x), 10)
        mpfr_set_prec(x, 20)
        self.assertEqual(mpfr_get_prec(x), 20)

    def test_get_d_and_set_d(self):
        x = Mpfr(53)
        mpfr_set_d(x, 1.2345, MPFR_RNDN)
        self.assertEqual(mpfr_get_d(x, MPFR_RNDN), 1.2345)

    def test_set_si_2exp(self):
        x = Mpfr(64)
        mpfr_set_si_2exp(x, 11, 5, MPFR_RNDN)
        self.assertEqual(mpfr_get_si(x, MPFR_RNDN), 352)

    def test_swap(self):
        x = Mpfr(17)
        y = Mpfr(23)
        mpfr_set_si(x, 56789, MPFR_RNDN)
        mpfr_set_si(y, 12345, MPFR_RNDN)
        mpfr_swap(x, y)
        self.assertEqual(mpfr_get_si(x, MPFR_RNDN), 12345)
        self.assertEqual(mpfr_get_si(y, MPFR_RNDN), 56789)
        self.assertEqual(mpfr_get_prec(x), 23)
        self.assertEqual(mpfr_get_prec(y), 17)

    def test_fits_slong_p(self):
        x = Mpfr(64)
        mpfr_set_si(x, sys.maxsize, MPFR_RNDN)
        self.assertIs(mpfr_fits_slong_p(x, MPFR_RNDN), True)

        x = Mpfr(64)
        mpfr_set_si(x, -sys.maxsize - 1, MPFR_RNDN)
        self.assertIs(mpfr_fits_slong_p(x, MPFR_RNDN), True)

        x = Mpfr(28)
        mpfr_set_si(x, sys.maxsize, MPFR_RNDN)
        self.assertIs(mpfr_fits_slong_p(x, MPFR_RNDN), False)

    def test_get_si_and_set_si(self):
        x = Mpfr(64)
        # Check roundtrip.
        mpfr_set_si(x, 2367, MPFR_RNDN)
        self.assertEqual(mpfr_get_si(x, MPFR_RNDN), 2367)

        # Check set_si from long
        mpfr_set_si(x, 5789, MPFR_RNDN)
        self.assertEqual(mpfr_get_si(x, MPFR_RNDN), 5789)

        # Check set_si from out-of-range arguments.
        with self.assertRaises(OverflowError):
            mpfr_set_si(x, sys.maxsize + 1, MPFR_RNDN)

        with self.assertRaises(OverflowError):
            mpfr_set_si(x, -sys.maxsize - 2, MPFR_RNDN)

        # None of the above should have set the erange flag.
        self.assertIs(mpfr_erangeflag_p(), False)

        # Check get_si with out-of-range values.
        mpfr_set_inf(x, 0)
        self.assertEqual(mpfr_get_si(x, MPFR_RNDN), sys.maxsize)
        self.assertIs(mpfr_erangeflag_p(), True)
        mpfr_clear_erangeflag()

        mpfr_set_inf(x, -1)
        self.assertEqual(mpfr_get_si(x, MPFR_RNDN), -sys.maxsize - 1)
        self.assertIs(mpfr_erangeflag_p(), True)
        mpfr_clear_erangeflag()

        mpfr_set_d(x, 1e100, MPFR_RNDN)
        self.assertEqual(mpfr_get_si(x, MPFR_RNDN), sys.maxsize)
        self.assertIs(mpfr_erangeflag_p(), True)
        mpfr_clear_erangeflag()

        mpfr_set_d(x, -1e100, MPFR_RNDN)
        self.assertEqual(mpfr_get_si(x, MPFR_RNDN), -sys.maxsize - 1)
        self.assertIs(mpfr_erangeflag_p(), True)
        mpfr_clear_erangeflag()

    def test_none_argument(self):
        with self.assertRaises(TypeError):
            mpfr_const_pi(None, MPFR_RNDN)

    def test_set(self):
        x = Mpfr(30)
        y = Mpfr(30)
        mpfr_const_pi(x, MPFR_RNDN)
        mpfr_set(y, x, MPFR_RNDN)
        self.assertEqual(
            mpfr_get_str(10, 0, x, MPFR_RNDN),
            mpfr_get_str(10, 0, y, MPFR_RNDN),
        )
        # Invalid rounding mode.
        with self.assertRaises(ValueError):
            mpfr_set(y, x, -1)

    def test_neg(self):
        x = Mpfr(30)
        y = Mpfr(30)
        mpfr_const_pi(x, MPFR_RNDN)
        mpfr_neg(y, x, MPFR_RNDN)
        self.assertEqual(
            mpfr_get_str(10, 0, y, MPFR_RNDN),
            ('-31415926553', 1),
        )

    def test_abs(self):
        x = Mpfr(53)
        y = Mpfr(53)
        mpfr_set_d(x, -0.567, MPFR_RNDN)
        mpfr_abs(y, x, MPFR_RNDN)
        self.assertEqual(
            mpfr_get_d(y, MPFR_RNDN),
            0.567,
        )
        mpfr_set_d(x, 0.123, MPFR_RNDN)
        mpfr_abs(y, x, MPFR_RNDN)
        self.assertEqual(
            mpfr_get_d(y, MPFR_RNDN),
            0.123,
        )

    def test_add(self):
        x = Mpfr(30)
        y = Mpfr(30)
        z = Mpfr(30)
        mpfr_set_d(x, 7.0, MPFR_RNDN)
        mpfr_set_d(y, 11.0, MPFR_RNDN)
        mpfr_add(z, x, y, MPFR_RNDN)
        self.assertEqual(
            mpfr_get_str(10, 0, z, MPFR_RNDN),
            ('18000000000', 2),
        )

    def test_sub(self):
        x = Mpfr(30)
        y = Mpfr(30)
        z = Mpfr(30)
        mpfr_set_d(x, 7.0, MPFR_RNDN)
        mpfr_set_d(y, 11.0, MPFR_RNDN)
        mpfr_sub(z, x, y, MPFR_RNDN)
        self.assertEqual(
            mpfr_get_str(10, 0, z, MPFR_RNDN),
            ('-40000000000', 1),
        )

    def test_dim(self):
        x = Mpfr(30)
        y = Mpfr(30)
        z = Mpfr(30)
        mpfr_set_d(x, 7.0, MPFR_RNDN)
        mpfr_set_d(y, 11.0, MPFR_RNDN)
        mpfr_dim(z, x, y, MPFR_RNDN)
        self.assertEqual(
            mpfr_get_d(z, MPFR_RNDN),
            0.0,
        )
        mpfr_dim(z, y, x, MPFR_RNDN)
        self.assertEqual(
            mpfr_get_d(z, MPFR_RNDN),
            4.0,
        )

    def test_mul(self):
        x = Mpfr(30)
        y = Mpfr(30)
        z = Mpfr(30)
        mpfr_set_d(x, 7.0, MPFR_RNDN)
        mpfr_set_d(y, 11.0, MPFR_RNDN)
        mpfr_mul(z, x, y, MPFR_RNDN)
        self.assertEqual(
            mpfr_get_str(10, 0, z, MPFR_RNDN),
            ('77000000000', 2),
        )

    def test_sqr(self):
        x = Mpfr(53)
        y = Mpfr(53)
        mpfr_set_si(x, 23, MPFR_RNDN)
        mpfr_sqr(y, x, MPFR_RNDN)
        self.assertEqual(mpfr_get_si(y, MPFR_RNDN), 23 ** 2)

    def test_div(self):
        x = Mpfr(30)
        y = Mpfr(30)
        z = Mpfr(30)
        mpfr_set_d(x, 7.0, MPFR_RNDN)
        mpfr_set_d(y, 11.0, MPFR_RNDN)
        mpfr_div(z, x, y, MPFR_RNDN)
        self.assertEqual(
            mpfr_get_str(10, 0, z, MPFR_RNDN),
            ('63636363670', 0),
        )

    def test_sqrt(self):
        x = Mpfr(53)
        y = Mpfr(53)
        mpfr_set_si(x, 23 ** 2, MPFR_RNDN)
        mpfr_sqrt(y, x, MPFR_RNDN)
        self.assertEqual(mpfr_get_si(y, MPFR_RNDN), 23)

    def test_rec_sqrt(self):
        x = Mpfr(53)
        y = Mpfr(53)
        mpfr_set_si(x, 23 ** 2, MPFR_RNDN)
        mpfr_rec_sqrt(y, x, MPFR_RNDN)
        self.assertEqual(mpfr_get_d(y, MPFR_RNDN), 0.043478260869565216)

    def test_cbrt(self):
        x = Mpfr(53)
        y = Mpfr(53)
        mpfr_set_si(x, 23 ** 3, MPFR_RNDN)
        mpfr_cbrt(y, x, MPFR_RNDN)
        self.assertEqual(mpfr_get_si(y, MPFR_RNDN), 23)

    def test_root(self):
        x = Mpfr(53)
        y = Mpfr(53)
        mpfr_set_si(x, -(23 ** 5), MPFR_RNDN)
        mpfr_root(y, x, 5, MPFR_RNDN)
        self.assertEqual(mpfr_get_d(y, MPFR_RNDN), -23.0)

    def test_pow(self):
        x = Mpfr(30)
        y = Mpfr(30)
        z = Mpfr(30)
        mpfr_set_d(x, 7.0, MPFR_RNDN)
        mpfr_set_d(y, 11.0, MPFR_RNDN)
        mpfr_pow(z, x, y, MPFR_RNDN)
        self.assertEqual(
            mpfr_get_str(10, 0, z, MPFR_RNDN),
            ('19773267440', 10),
        )

    # 5.6 Comparison Functions

    def test_cmp(self):
        x = Mpfr(53)
        y = Mpfr(53)
        mpfr_set_si(x, 12, MPFR_RNDN)
        mpfr_set_si(y, 13, MPFR_RNDN)
        self.assertLess(mpfr_cmp(x, y), 0)
        self.assertEqual(mpfr_cmp(x, x), 0)
        self.assertGreater(mpfr_cmp(y, x), 0)

    def test_cmpabs(self):
        x = Mpfr(53)
        y = Mpfr(53)
        mpfr_set_si(x, 12, MPFR_RNDN)
        mpfr_set_si(y, -13, MPFR_RNDN)
        self.assertLess(mpfr_cmpabs(x, y), 0)
        self.assertEqual(mpfr_cmpabs(x, x), 0)
        self.assertGreater(mpfr_cmpabs(y, x), 0)

    def test_sgn(self):
        x = Mpfr(53)
        mpfr_set_si(x, 12, MPFR_RNDN)
        self.assertGreater(mpfr_sgn(x), 0)
        mpfr_set_si(x, -12, MPFR_RNDN)
        self.assertLess(mpfr_sgn(x), 0)
        mpfr_set_si(x, 0, MPFR_RNDN)
        self.assertEqual(mpfr_sgn(x), 0)

    def test_regular_p(self):
        x = Mpfr(53)
        mpfr_set_nan(x)
        self.assertIs(mpfr_regular_p(x), False)
        mpfr_set_inf(x, 1)
        self.assertIs(mpfr_regular_p(x), False)
        mpfr_set_zero(x, 1)
        self.assertIs(mpfr_regular_p(x), False)
        mpfr_set_si(x, 1, MPFR_RNDN)
        self.assertIs(mpfr_regular_p(x), True)

    def test_number_p(self):
        x = Mpfr(53)
        mpfr_set_nan(x)
        self.assertIs(mpfr_number_p(x), False)
        mpfr_set_inf(x, 1)
        self.assertIs(mpfr_number_p(x), False)
        mpfr_set_zero(x, 1)
        self.assertIs(mpfr_number_p(x), True)
        mpfr_set_si(x, 1, MPFR_RNDN)
        self.assertIs(mpfr_number_p(x), True)

    def test_equal_p(self):
        x = Mpfr(30)
        mpfr_const_pi(x, MPFR_RNDN)
        self.assertIs(
            mpfr_equal_p(x, x),
            True,
        )

    def test_lessequal_p(self):
        x = Mpfr(30)
        mpfr_const_pi(x, MPFR_RNDN)
        self.assertIs(
            mpfr_lessequal_p(x, x),
            True,
        )

    def test_less_p(self):
        x = Mpfr(30)
        mpfr_const_pi(x, MPFR_RNDN)
        self.assertIs(
            mpfr_less_p(x, x),
            False,
        )

    def test_greaterequal_p(self):
        x = Mpfr(30)
        mpfr_const_pi(x, MPFR_RNDN)
        self.assertIs(
            mpfr_greaterequal_p(x, x),
            True,
        )

    def test_greater_p(self):
        x = Mpfr(30)
        mpfr_const_pi(x, MPFR_RNDN)
        self.assertIs(
            mpfr_greater_p(x, x),
            False,
        )

    def test_lessgreater_p(self):
        x = Mpfr(53)
        y = Mpfr(53)
        z = Mpfr(53)
        mpfr_set_si(x, 2, MPFR_RNDN)
        mpfr_set_nan(y)
        mpfr_set_inf(z, 1)
        self.assertIs(
            mpfr_lessgreater_p(x, x),
            False,
        )
        self.assertIs(
            mpfr_lessgreater_p(x, y),
            False,
        )
        self.assertIs(
            mpfr_lessgreater_p(x, z),
            True,
        )
        self.assertIs(
            mpfr_lessgreater_p(y, y),
            False,
        )
        self.assertIs(
            mpfr_lessgreater_p(y, z),
            False,
        )
        self.assertIs(
            mpfr_lessgreater_p(z, z),
            False,
        )

    def test_unordered_p(self):
        x = Mpfr(53)
        y = Mpfr(53)
        z = Mpfr(53)
        mpfr_set_si(x, 2, MPFR_RNDN)
        mpfr_set_nan(y)
        mpfr_set_inf(z, 1)
        self.assertIs(
            mpfr_unordered_p(x, x),
            False,
        )
        self.assertIs(
            mpfr_unordered_p(x, y),
            True,
        )
        self.assertIs(
            mpfr_unordered_p(x, z),
            False,
        )
        self.assertIs(
            mpfr_unordered_p(y, y),
            True,
        )
        self.assertIs(
            mpfr_unordered_p(y, z),
            True,
        )
        self.assertIs(
            mpfr_unordered_p(z, z),
            False,
        )

    # 5.7 Special Functions
    def test_log(self):
        x = Mpfr(53)
        y = Mpfr(53)
        mpfr_set_d(x, 7.3, MPFR_RNDN)
        mpfr_log(y, x, MPFR_RNDN)
        self.assertEqual(
            mpfr_get_d(y, MPFR_RNDN),
            1.9878743481543455,
        )

    def test_log2(self):
        x = Mpfr(53)
        y = Mpfr(53)
        mpfr_set_d(x, 7.3, MPFR_RNDN)
        mpfr_log2(y, x, MPFR_RNDN)
        self.assertEqual(
            mpfr_get_d(y, MPFR_RNDN),
            2.867896463992655,
        )

    def test_log10(self):
        x = Mpfr(53)
        y = Mpfr(53)
        mpfr_set_d(x, 7.3, MPFR_RNDN)
        mpfr_log10(y, x, MPFR_RNDN)
        self.assertEqual(
            mpfr_get_d(y, MPFR_RNDN),
            0.8633228601204559,
        )

    def test_exp(self):
        x = Mpfr(53)
        y = Mpfr(53)
        mpfr_set_d(x, 7.3, MPFR_RNDN)
        mpfr_exp(y, x, MPFR_RNDN)
        self.assertEqual(
            mpfr_get_d(y, MPFR_RNDN),
            1480.299927584545,
        )

    def test_exp2(self):
        x = Mpfr(53)
        y = Mpfr(53)
        mpfr_set_d(x, 7.3, MPFR_RNDN)
        mpfr_exp2(y, x, MPFR_RNDN)
        self.assertEqual(
            mpfr_get_d(y, MPFR_RNDN),
            157.58648490814926,
        )

    def test_exp10(self):
        x = Mpfr(53)
        y = Mpfr(53)
        mpfr_set_d(x, 7.3, MPFR_RNDN)
        mpfr_exp10(y, x, MPFR_RNDN)
        self.assertEqual(
            mpfr_get_d(y, MPFR_RNDN),
            19952623.149688788,
        )

    def test_cos(self):
        x = Mpfr(53)
        y = Mpfr(53)
        mpfr_set_d(x, 7.3, MPFR_RNDN)
        mpfr_cos(y, x, MPFR_RNDN)
        self.assertEqual(
            mpfr_get_d(y, MPFR_RNDN),
            0.52607751738110533998,
        )

    def test_sin(self):
        x = Mpfr(53)
        y = Mpfr(53)
        mpfr_set_d(x, 7.3, MPFR_RNDN)
        mpfr_sin(y, x, MPFR_RNDN)
        self.assertEqual(
            mpfr_get_d(y, MPFR_RNDN),
            0.850436620628564424067,
        )

    def test_tan(self):
        x = Mpfr(53)
        y = Mpfr(53)
        mpfr_set_d(x, 7.3, MPFR_RNDN)
        mpfr_tan(y, x, MPFR_RNDN)
        self.assertEqual(
            mpfr_get_d(y, MPFR_RNDN),
            1.616561423993499104376,
        )

    def test_sin_cos(self):
        # Check that sin_cos results are identical to those provided by sin and
        # cos independently (including the ternary values).
        op = Mpfr(53)
        sop = Mpfr(53)
        cop = Mpfr(53)
        sop_single = Mpfr(53)
        cop_single = Mpfr(53)

        # N.B.  All that's guaranteed by the docs about the ternary values is
        # that they're +ve, 0 or -ve as appropriate; the assertEqual below may
        # be a little too strong.
        test_values = [x / 100.0 for x in range(-100, 100)]
        for test_value in test_values:
            mpfr_set_d(op, test_value, MPFR_RNDN)

            st, ct = mpfr_sin_cos(sop, cop, op, MPFR_RNDN)
            st_single = mpfr_sin(sop_single, op, MPFR_RNDN)
            ct_single = mpfr_cos(cop_single, op, MPFR_RNDN)

            # Check ternary values.
            self.assertEqual(st, st_single)
            self.assertEqual(ct, ct_single)

            # Check sin and cos values.
            self.assertTrue(mpfr_equal_p(sop, sop_single))
            self.assertTrue(mpfr_equal_p(cop, cop_single))

    def test_sec(self):
        x = Mpfr(53)
        y = Mpfr(53)
        mpfr_set_d(x, 7.3, MPFR_RNDN)
        mpfr_sec(y, x, MPFR_RNDN)
        self.assertEqual(
            mpfr_get_d(y, MPFR_RNDN),
            1.90086055184063662072,
        )

    def test_csc(self):
        x = Mpfr(53)
        y = Mpfr(53)
        mpfr_set_d(x, 7.3, MPFR_RNDN)
        mpfr_csc(y, x, MPFR_RNDN)
        self.assertEqual(
            mpfr_get_d(y, MPFR_RNDN),
            1.17586657928828617564,
        )

    def test_cot(self):
        x = Mpfr(53)
        y = Mpfr(53)
        mpfr_set_d(x, 7.3, MPFR_RNDN)
        mpfr_cot(y, x, MPFR_RNDN)
        self.assertEqual(
            mpfr_get_d(y, MPFR_RNDN),
            0.6185969708033942509443,
        )

    def test_acos(self):
        x = Mpfr(53)
        y = Mpfr(53)
        mpfr_set_d(x, 0.625, MPFR_RNDN)
        mpfr_acos(y, x, MPFR_RNDN)
        self.assertEqual(
            mpfr_get_d(y, MPFR_RNDN),
            0.895664793857864972022,
        )

    def test_asin(self):
        x = Mpfr(53)
        y = Mpfr(53)
        mpfr_set_d(x, 0.625, MPFR_RNDN)
        mpfr_asin(y, x, MPFR_RNDN)
        self.assertEqual(
            mpfr_get_d(y, MPFR_RNDN),
            0.675131532937031647209,
        )

    def test_atan(self):
        x = Mpfr(53)
        y = Mpfr(53)
        mpfr_set_d(x, 0.625, MPFR_RNDN)
        mpfr_atan(y, x, MPFR_RNDN)
        self.assertEqual(
            mpfr_get_d(y, MPFR_RNDN),
            0.558599315343562435972,
        )

    def test_atan2(self):
        x = Mpfr(53)
        y = Mpfr(53)
        z = Mpfr(53)
        mpfr_set_d(x, 0.35, MPFR_RNDN)
        mpfr_set_d(y, 0.88, MPFR_RNDN)
        mpfr_atan2(z, y, x, MPFR_RNDN)
        self.assertEqual(
            mpfr_get_d(z, MPFR_RNDN),
            1.1922507314834034,
        )

    def test_cosh(self):
        x = Mpfr(53)
        y = Mpfr(53)
        mpfr_set_d(x, 7.3, MPFR_RNDN)
        mpfr_cosh(y, x, MPFR_RNDN)
        self.assertEqual(
            mpfr_get_d(y, MPFR_RNDN),
            740.15030156166007686,
        )

    def test_sinh(self):
        x = Mpfr(53)
        y = Mpfr(53)
        mpfr_set_d(x, 7.3, MPFR_RNDN)
        mpfr_sinh(y, x, MPFR_RNDN)
        self.assertEqual(
            mpfr_get_d(y, MPFR_RNDN),
            740.14962602288488302,
        )

    def test_tanh(self):
        x = Mpfr(53)
        y = Mpfr(53)
        mpfr_set_d(x, 7.3, MPFR_RNDN)
        mpfr_tanh(y, x, MPFR_RNDN)
        self.assertEqual(
            mpfr_get_d(y, MPFR_RNDN),
            0.99999908729514293447,
        )

    def test_sinh_cosh(self):
        # Check that sinh_cosh results are identical to those provided by sinh
        # and cosh independently (including the ternary values).
        op = Mpfr(53)
        sop = Mpfr(53)
        cop = Mpfr(53)
        sop_single = Mpfr(53)
        cop_single = Mpfr(53)

        # N.B.  All that's guaranteed by the docs about the ternary values is
        # that they're +ve, 0 or -ve as appropriate; the assertEqual below may
        # be a little too strong.
        test_values = [x / 100.0 for x in range(-100, 100)]
        for test_value in test_values:
            mpfr_set_d(op, test_value, MPFR_RNDN)

            st, ct = mpfr_sinh_cosh(sop, cop, op, MPFR_RNDN)
            st_single = mpfr_sinh(sop_single, op, MPFR_RNDN)
            ct_single = mpfr_cosh(cop_single, op, MPFR_RNDN)

            # Check ternary values.
            self.assertEqual(st, st_single)
            self.assertEqual(ct, ct_single)

            # Check sinh and cosh values.
            self.assertTrue(mpfr_equal_p(sop, sop_single))
            self.assertTrue(mpfr_equal_p(cop, cop_single))

    def test_sech(self):
        x = Mpfr(53)
        y = Mpfr(53)
        mpfr_set_d(x, 7.3, MPFR_RNDN)
        mpfr_sech(y, x, MPFR_RNDN)
        self.assertEqual(
            mpfr_get_d(y, MPFR_RNDN),
            0.0013510769338201674601516852324956868915,
        )

    def test_csch(self):
        x = Mpfr(53)
        y = Mpfr(53)
        mpfr_set_d(x, 7.3, MPFR_RNDN)
        mpfr_csch(y, x, MPFR_RNDN)
        self.assertEqual(
            mpfr_get_d(y, MPFR_RNDN),
            0.0013510781669557727158793600532906091079,
        )

    def test_coth(self):
        x = Mpfr(53)
        y = Mpfr(53)
        mpfr_set_d(x, 7.3, MPFR_RNDN)
        mpfr_coth(y, x, MPFR_RNDN)
        self.assertEqual(
            mpfr_get_d(y, MPFR_RNDN),
            1.0000009127056900964470593240457667881,
        )

    def test_acosh(self):
        x = Mpfr(53)
        y = Mpfr(53)
        mpfr_set_d(x, 1.3, MPFR_RNDN)
        mpfr_acosh(y, x, MPFR_RNDN)
        self.assertEqual(
            mpfr_get_d(y, MPFR_RNDN),
            0.75643291085695963970413518095370628592,
        )

    def test_asinh(self):
        x = Mpfr(53)
        y = Mpfr(53)
        mpfr_set_d(x, 1.3, MPFR_RNDN)
        mpfr_asinh(y, x, MPFR_RNDN)
        self.assertEqual(
            mpfr_get_d(y, MPFR_RNDN),
            1.0784510589548970088022680582217889485,
        )

    def test_atanh(self):
        x = Mpfr(53)
        y = Mpfr(53)
        mpfr_set_d(x, 0.78, MPFR_RNDN)
        mpfr_atanh(y, x, MPFR_RNDN)
        self.assertEqual(
            mpfr_get_d(y, MPFR_RNDN),
            1.0453705484668847151702051105754406143,
        )

    def test_fac_ui(self):
        x = Mpfr(53)
        mpfr_fac_ui(x, 4, MPFR_RNDN)
        self.assertEqual(
            mpfr_get_d(x, MPFR_RNDN),
            24.0,
        )
        mpfr_fac_ui(x, 5, MPFR_RNDN)
        self.assertEqual(
            mpfr_get_d(x, MPFR_RNDN),
            120.0,
        )
        mpfr_fac_ui(x, 6, MPFR_RNDN)
        self.assertEqual(
            mpfr_get_d(x, MPFR_RNDN),
            720.0,
        )

    def test_miscellaneous_special_functions(self):
        triples = [
            (mpfr_log1p, 2.625, 1.2878542883066381),
            (mpfr_expm1, 2.625, 12.804574186067095),
            (mpfr_eint, 2.625, 7.7065767629369219),
            (mpfr_li2, 2.625, 2.3990452789082216),
            (mpfr_gamma, 2.625, 1.4569332050919717),
            (mpfr_lngamma, 2.625, 0.37633368202490544),
            (mpfr_digamma, 2.625, 0.76267585080804882),
            (mpfr_zeta, 2.625, 1.2972601932163248),
            (mpfr_erf, 2.625, 0.99979462426385878),
            (mpfr_erfc, 2.625, 0.00020537573614121744),
            (mpfr_j0, 2.625, -0.10848780856998129),
            (mpfr_j1, 2.625, 0.46377974664560533),
            (mpfr_y0, 2.625, 0.47649455655720157),
            (mpfr_y1, 2.625, 0.19848583551020473),
            (mpfr_ai, 2.625,  0.012735929874768289),
            ]

        rop = Mpfr(53)
        op = Mpfr(53)
        for fn, input, expected_output in triples:
            mpfr_set_d(op, input, MPFR_RNDN)
            fn(rop, op, MPFR_RNDN)
            actual_output = mpfr_get_d(rop, MPFR_RNDN)
            self.assertEqual(
                actual_output,
                expected_output,
                msg='{}'.format(fn),
            )

    def test_lgamma(self):
        x = Mpfr(53)
        y = Mpfr(53)
        z = Mpfr(53)
        mpfr_set_d(x, 2.625, MPFR_RNDN)
        ternary, sign = mpfr_lgamma(y, x, MPFR_RNDN)
        mpfr_lngamma(z, x, MPFR_RNDN)
        self.assertEqual(sign, 1)
        self.assertEqual(
            mpfr_get_d(y, MPFR_RNDN),
            mpfr_get_d(z, MPFR_RNDN),
        )

        # Negative value
        mpfr_set_d(x, -0.5, MPFR_RNDN)
        ternary, sign = mpfr_lgamma(y, x, MPFR_RNDN)
        self.assertEqual(sign, -1)
        self.assertEqual(
            mpfr_get_d(y, MPFR_RNDN),
            1.2655121234846454,  # log(2 * sqrt(pi))
        )

    def test_zeta_ui(self):
        x = Mpfr(53)
        mpfr_zeta_ui(x, 0, MPFR_RNDN)
        self.assertEqual(
            mpfr_get_d(x, MPFR_RNDN),
            -0.5,
        )
        mpfr_zeta_ui(x, 1, MPFR_RNDN)
        self.assertEqual(
            mpfr_get_d(x, MPFR_RNDN),
            float('inf'),
        )
        mpfr_zeta_ui(x, 2, MPFR_RNDN)
        self.assertEqual(
            mpfr_get_d(x, MPFR_RNDN),
            1.6449340668482264,
        )

    def test_jn(self):
        # Just check that n = 0 and n = 1 cases correspond to what we already
        # have.
        x = Mpfr(53)
        y = Mpfr(53)
        z = Mpfr(53)
        mpfr_set_d(z, 2.3456, MPFR_RNDN)

        mpfr_j0(x, z, MPFR_RNDN)
        mpfr_jn(y, 0, z, MPFR_RNDN)
        self.assertEqual(
            mpfr_get_d(x, MPFR_RNDN),
            mpfr_get_d(y, MPFR_RNDN),
        )
        mpfr_j1(x, z, MPFR_RNDN)
        mpfr_jn(y, 1, z, MPFR_RNDN)
        self.assertEqual(
            mpfr_get_d(x, MPFR_RNDN),
            mpfr_get_d(y, MPFR_RNDN),
        )

    def test_yn(self):
        # Just check that n = 0 and n = 1 cases correspond to what we already
        # have.
        x = Mpfr(53)
        y = Mpfr(53)
        z = Mpfr(53)
        mpfr_set_d(z, 2.3456, MPFR_RNDN)

        mpfr_y0(x, z, MPFR_RNDN)
        mpfr_yn(y, 0, z, MPFR_RNDN)
        self.assertEqual(
            mpfr_get_d(x, MPFR_RNDN),
            mpfr_get_d(y, MPFR_RNDN),
        )
        mpfr_y1(x, z, MPFR_RNDN)
        mpfr_yn(y, 1, z, MPFR_RNDN)
        self.assertEqual(
            mpfr_get_d(x, MPFR_RNDN),
            mpfr_get_d(y, MPFR_RNDN),
        )

    def test_fma(self):
        op1 = Mpfr(53)
        op2 = Mpfr(53)
        op3 = Mpfr(53)
        rop = Mpfr(53)
        mpfr_set_d(op1, 5.0, MPFR_RNDN)
        mpfr_set_d(op2, 7.0, MPFR_RNDN)
        mpfr_set_d(op3, 11.0, MPFR_RNDN)
        mpfr_fma(rop, op1, op2, op3, MPFR_RNDN)
        self.assertEqual(
            mpfr_get_d(rop, MPFR_RNDN),
            46.0,
        )

    def test_fms(self):
        op1 = Mpfr(53)
        op2 = Mpfr(53)
        op3 = Mpfr(53)
        rop = Mpfr(53)
        mpfr_set_d(op1, 5.0, MPFR_RNDN)
        mpfr_set_d(op2, 7.0, MPFR_RNDN)
        mpfr_set_d(op3, 11.0, MPFR_RNDN)
        mpfr_fms(rop, op1, op2, op3, MPFR_RNDN)
        self.assertEqual(
            mpfr_get_d(rop, MPFR_RNDN),
            24.0,
        )

    def test_agm(self):
        x = Mpfr(53)
        y = Mpfr(53)
        rop = Mpfr(53)
        mpfr_set_d(x, 1.0, MPFR_RNDN)
        mpfr_set_d(y, 1.625, MPFR_RNDN)
        mpfr_agm(rop, x, y, MPFR_RNDN)
        self.assertEqual(
            mpfr_get_d(rop, MPFR_RNDN),
            1.2935586022927736,
        )

    def test_hypot(self):
        x = Mpfr(53)
        y = Mpfr(53)
        rop = Mpfr(53)
        mpfr_set_d(x, 5.0, MPFR_RNDN)
        mpfr_set_d(y, 12.0, MPFR_RNDN)
        mpfr_hypot(rop, x, y, MPFR_RNDN)
        self.assertEqual(
            mpfr_get_d(rop, MPFR_RNDN),
            13.0,
        )

    def test_const_log2(self):
        x = Mpfr(53)
        mpfr_const_log2(x, MPFR_RNDN)
        self.assertEqual(
            mpfr_get_d(x, MPFR_RNDN),
            0.69314718055994530941723212145817656808,
        )

    def test_const_pi(self):
        x = Mpfr(53)
        mpfr_const_pi(x, MPFR_RNDN)
        self.assertEqual(
            mpfr_get_d(x, MPFR_RNDN),
            3.1415926535897932384626433832795028842,
        )

    def test_const_euler(self):
        x = Mpfr(53)
        mpfr_const_euler(x, MPFR_RNDN)
        self.assertEqual(
            mpfr_get_d(x, MPFR_RNDN),
            0.57721566490153286060651209008240243104,
        )

    def test_const_catalan(self):
        x = Mpfr(53)
        mpfr_const_catalan(x, MPFR_RNDN)
        self.assertEqual(
            mpfr_get_d(x, MPFR_RNDN),
            0.91596559417721901505460351493238411077,
        )

    def test_free_cache(self):
        # It's awkward to test this; we settle for checking that the function
        # has been exported and is callable.
        mpfr_free_cache()

    # 5.10 Integer and Remainder Related Functions
    def test_rint(self):
        x = Mpfr(2)
        y = Mpfr(53)
        mpfr_set_d(y, 10.5, MPFR_RNDN)
        mpfr_rint(x, y, MPFR_RNDN)
        self.assertEqual(
            mpfr_get_d(x, MPFR_RNDN),
            12.0,
        )

    def test_rint_variants(self):
        rop = Mpfr(2)
        op = Mpfr(53)
        test_triples = [
            (mpfr_ceil, 8.5, 12.0),
            (mpfr_ceil, -8.5, -8.0),
            (mpfr_floor, 8.5, 8.0),
            (mpfr_floor, -8.5, -12.0),
            (mpfr_round, 10.0, 12.0),
            (mpfr_round, -10.0, -12.0),
            (mpfr_trunc, 11.5, 8.0),
            (mpfr_trunc, -11.5, -8.0),
        ]
        for fn, input, expected_output in test_triples:
            mpfr_set_d(op, input, MPFR_RNDN)
            fn(rop, op)
            actual_output = mpfr_get_d(rop, MPFR_RNDN)
            self.assertEqual(
                actual_output,
                expected_output,
                msg=(
                    "Unexpected result for {}({}): expected {}, "
                    "got {}.".format(
                        fn.__name__, input, expected_output, actual_output,
                    ),
                ),
            )

    def test_rint_round_variants(self):
        rop = Mpfr(2)
        op = Mpfr(53)
        test_triples = [
            (mpfr_rint_ceil, 8.5, 8.0),
            (mpfr_rint_ceil, -8.5, -8.0),
            (mpfr_rint_floor, 8.5, 8.0),
            (mpfr_rint_floor, -8.5, -8.0),
            (mpfr_rint_round, 10.0, 8.0),
            (mpfr_rint_round, -10.0, -8.0),
            (mpfr_rint_trunc, 11.5, 12.0),
            (mpfr_rint_trunc, -11.5, -12.0),
        ]
        for fn, input, expected_output in test_triples:
            mpfr_set_d(op, input, MPFR_RNDN)
            fn(rop, op, MPFR_RNDN)
            actual_output = mpfr_get_d(rop, MPFR_RNDN)
            self.assertEqual(
                actual_output,
                expected_output,
                msg=(
                    "Unexpected result for {}({}): expected {}, "
                    "got {}.".format(
                        fn.__name__, input, expected_output, actual_output,
                    ),
                ),
            )

    def test_frac(self):
        op = Mpfr(53)
        rop = Mpfr(53)
        mpfr_set_d(op, 123.45678, MPFR_RNDN)
        mpfr_frac(rop, op, MPFR_RNDN)
        self.assertEqual(
            mpfr_get_d(rop, MPFR_RNDN),
            0.45677999999999486,
        )

    def test_modf(self):
        op = Mpfr(53)
        fracop = Mpfr(53)
        intop = Mpfr(53)
        fracop_single = Mpfr(53)
        intop_single = Mpfr(53)

        test_values = [
            1.0,
            1.23,
            1e-100,
            1e100,
            15.78,
            -1.56,
            float('inf'),
            float('nan'),
        ]
        for test_value in test_values:
            mpfr_set_d(op, test_value, MPFR_RNDN)

            it, ft = mpfr_modf(intop, fracop, op, MPFR_RNDN)
            it_single = mpfr_rint_trunc(intop_single, op, MPFR_RNDN)
            ft_single = mpfr_frac(fracop_single, op, MPFR_RNDN)

            # Check ternary values.
            self.assertEqual(it, it_single)
            self.assertEqual(ft, ft_single)

            # Check trunc and cos values.
            self.assertTrue(mpfr_equal_p(intop, intop_single) or
                            mpfr_nan_p(intop) and mpfr_nan_p(intop_single))
            self.assertTrue(mpfr_equal_p(fracop, fracop_single) or
                            mpfr_nan_p(fracop) and mpfr_nan_p(fracop_single))

    def test_fmod(self):
        r = Mpfr(53)
        x = Mpfr(53)
        y = Mpfr(53)
        mpfr_set_d(x, 9.0, MPFR_RNDN)
        mpfr_set_d(y, 3.1415926535897931, MPFR_RNDN)
        mpfr_fmod(r, x, y, MPFR_RNDN)
        self.assertEqual(
            mpfr_get_d(r, MPFR_RNDN),
            2.7168146928204138,
        )

    def test_remainder(self):
        r = Mpfr(53)
        x = Mpfr(53)
        y = Mpfr(53)
        mpfr_set_d(x, 9.0, MPFR_RNDN)
        mpfr_set_d(y, 3.1415926535897931, MPFR_RNDN)
        mpfr_remainder(r, x, y, MPFR_RNDN)
        self.assertEqual(
            mpfr_get_d(r, MPFR_RNDN),
            -0.42477796076937935,
        )

    def test_remquo(self):
        r = Mpfr(53)
        x = Mpfr(53)
        y = Mpfr(53)
        mpfr_set_d(x, 9.0, MPFR_RNDN)
        mpfr_set_d(y, 3.1415926535897931, MPFR_RNDN)
        ternary, quotient = mpfr_remquo(r, x, y, MPFR_RNDN)
        self.assertEqual(
            mpfr_get_d(r, MPFR_RNDN),
            -0.42477796076937935,
        )
        # Result should be exact.
        self.assertEqual(ternary, 0)
        self.assertEqual(quotient, 3)

    def test_integer_p(self):
        non_integers = [5.3, 1e-100, float('nan'), float('-inf')]
        integers = [2.0, -0.0, 1e100]

        x = Mpfr(53)
        for non_integer in non_integers:
            mpfr_set_d(x, non_integer, MPFR_RNDN)
            self.assertIs(
                mpfr_integer_p(x),
                False,
            )
        for integer in integers:
            mpfr_set_d(x, integer, MPFR_RNDN)
            self.assertIs(
                mpfr_integer_p(x),
                True,
            )

    # 5.11 Rounding Related Functions
    def test_get_and_set_default_rounding_mode(self):
        old_default_rounding_mode = mpfr_get_default_rounding_mode()
        mpfr_set_default_rounding_mode(MPFR_RNDZ)
        try:
            self.assertEqual(mpfr_get_default_rounding_mode(), MPFR_RNDZ)
        finally:
            mpfr_set_default_rounding_mode(old_default_rounding_mode)
        self.assertEqual(
            mpfr_get_default_rounding_mode(),
            old_default_rounding_mode,
        )

    def test_prec_round(self):
        x = Mpfr_t()
        mpfr_init2(x, 100)
        mpfr_set_d(x, 5.123, MPFR_RNDN)
        mpfr_prec_round(x, 200, MPFR_RNDN)
        self.assertEqual(
            mpfr_get_d(x, MPFR_RNDN),
            5.123,
        )
        self.assertEqual(mpfr_get_prec(x), 200)
        mpfr_prec_round(x, 3, MPFR_RNDN)
        self.assertEqual(
            mpfr_get_d(x, MPFR_RNDN),
            5.0,
        )
        self.assertEqual(mpfr_get_prec(x), 3)

    def test_min_prec(self):
        x = Mpfr_t()
        mpfr_init2(x, 53)
        mpfr_set_d(x, 5.0, MPFR_RNDN)
        self.assertEqual(mpfr_min_prec(x), 3)

    def test_can_round(self):
        # Example: we have an (very good) approximation b = 24.5 of some value
        # x, and we need to know x to 5 bits.
        b = Mpfr_t()
        mpfr_init2(b, 53)
        mpfr_set_d(b, 24.5, MPFR_RNDN)
        # Here we can't round to nearest, since we don't know whether to round
        # to 24 or 25.
        self.assertIs(
            mpfr_can_round(b, 1000, MPFR_RNDN, MPFR_RNDN, 5),
            False,
        )
        # But we can round down safely.
        self.assertIs(
            mpfr_can_round(b, 1000, MPFR_RNDN, MPFR_RNDZ, 5),
            True,
        )
        # We can also round to nearest safely if the original value 24.5 was
        # the result of a rounding up ...
        self.assertIs(
            mpfr_can_round(b, 1000, MPFR_RNDU, MPFR_RNDN, 5),
            True,
        )
        # ... but not if it was the result of a rounding down ...
        self.assertIs(
            mpfr_can_round(b, 1000, MPFR_RNDD, MPFR_RNDN, 5),
            False,
        )

    def test_print_rnd_mode(self):
        self.assertEqual(mpfr_print_rnd_mode(MPFR_RNDN), 'MPFR_RNDN')
        self.assertEqual(mpfr_print_rnd_mode(MPFR_RNDD), 'MPFR_RNDD')
        self.assertEqual(mpfr_print_rnd_mode(MPFR_RNDU), 'MPFR_RNDU')
        self.assertEqual(mpfr_print_rnd_mode(MPFR_RNDZ), 'MPFR_RNDZ')
        self.assertEqual(mpfr_print_rnd_mode(MPFR_RNDA), 'MPFR_RNDA')
        with self.assertRaises(ValueError):
            mpfr_print_rnd_mode(-1)

    # 5.12 Miscellaneous Functions
    def test_nexttoward(self):
        x = Mpfr(4)
        y = Mpfr(53)

        mpfr_set_d(x, 2.0, MPFR_RNDN)
        mpfr_set_d(y, 2.001, MPFR_RNDN)
        mpfr_nexttoward(x, y)
        self.assertEqual(
            mpfr_get_d(x, MPFR_RNDN),
            2.25,
        )

        mpfr_set_d(x, 2.0, MPFR_RNDN)
        mpfr_set_d(y, -1.3, MPFR_RNDN)
        mpfr_nexttoward(x, y)
        self.assertEqual(
            mpfr_get_d(x, MPFR_RNDN),
            1.875,
        )

    def test_nextabove(self):
        x = Mpfr(4)
        mpfr_set_d(x, 1.0, MPFR_RNDN)
        mpfr_nextabove(x)
        self.assertEqual(
            mpfr_get_d(x, MPFR_RNDN),
            1.125,
        )

    def test_nextbelow(self):
        x = Mpfr(4)
        mpfr_set_d(x, 1.0, MPFR_RNDN)
        mpfr_nextbelow(x)
        self.assertEqual(
            mpfr_get_d(x, MPFR_RNDN),
            0.9375,
        )

    def test_get_exp(self):
        x = Mpfr(34)
        mpfr_set_d(x, 0.516, MPFR_RNDN)
        self.assertEqual(
            mpfr_get_exp(x),
            0,
        )
        mpfr_set_d(x, 8.0, MPFR_RNDN)
        self.assertEqual(
            mpfr_get_exp(x),
            4,
        )
        mpfr_set_d(x, 1e-9, MPFR_RNDN)
        self.assertEqual(
            mpfr_get_exp(x),
            -29,
        )

    def test_set_exp(self):
        x = Mpfr(53)
        mpfr_set_d(x, 48.0, MPFR_RNDN)
        old_exp = mpfr_get_exp(x)
        mpfr_set_exp(x, -1)
        self.assertEqual(
            mpfr_get_exp(x),
            -1,
        )
        self.assertEqual(
            mpfr_get_d(x, MPFR_RNDN),
            0.375,
        )
        mpfr_set_exp(x, old_exp)
        self.assertEqual(
            mpfr_get_exp(x),
            old_exp,
        )
        self.assertEqual(
            mpfr_get_d(x, MPFR_RNDN),
            48.0,
        )

    def test_min_and_max(self):
        x = Mpfr(53)
        y = Mpfr(53)
        z = Mpfr(53)
        mpfr_set_d(x, 1.2, MPFR_RNDN)
        mpfr_set_d(y, 1.3, MPFR_RNDN)
        mpfr_min(z, x, y, MPFR_RNDN)
        self.assertEqual(
            mpfr_get_d(z, MPFR_RNDN),
            1.2,
        )
        mpfr_max(z, x, y, MPFR_RNDN)
        self.assertEqual(
            mpfr_get_d(z, MPFR_RNDN),
            1.3,
        )

    def test_signbit(self):
        x = Mpfr(53)
        mpfr_set_d(x, 24.5, MPFR_RNDN)
        self.assertIs(mpfr_signbit(x), False)
        mpfr_set_d(x, -12.3, MPFR_RNDN)
        self.assertIs(mpfr_signbit(x), True)

    def test_setsign(self):
        x = Mpfr(53)
        y = Mpfr(53)
        mpfr_set_d(y, 24.5, MPFR_RNDN)

        mpfr_setsign(x, y, False, MPFR_RNDN)
        self.assertIs(mpfr_signbit(x), False)
        self.assertEqual(
            mpfr_get_d(x, MPFR_RNDN),
            24.5,
        )
        mpfr_setsign(x, y, True, MPFR_RNDN)
        self.assertIs(mpfr_signbit(x), True)
        self.assertEqual(
            mpfr_get_d(x, MPFR_RNDN),
            -24.5,
        )

    def test_copysign(self):
        x = Mpfr(53)
        y = Mpfr(53)
        z = Mpfr(53)
        mpfr_set_d(y, 24.5, MPFR_RNDN)
        mpfr_set_d(z, -12.3, MPFR_RNDN)
        mpfr_copysign(x, y, z, MPFR_RNDN)
        self.assertEqual(
            mpfr_get_d(x, MPFR_RNDN),
            -24.5,
        )
        mpfr_copysign(x, z, y, MPFR_RNDN)
        self.assertEqual(
            mpfr_get_d(x, MPFR_RNDN),
            12.3,
        )

    def test_MPFR_VERSION(self):
        major = MPFR_VERSION_MAJOR
        minor = MPFR_VERSION_MINOR
        patchlevel = MPFR_VERSION_PATCHLEVEL
        num = MPFR_VERSION_NUM(major, minor, patchlevel)
        self.assertEqual(num, MPFR_VERSION)
        self.assertIsInstance(MPFR_VERSION_STRING, str)

    def test_get_version(self):
        self.assertIsInstance(mpfr_get_version(), str)

    def test_get_patches(self):
        self.assertIsInstance(mpfr_get_patches(), list)

    def test_buildopt_tls_p(self):
        self.assertIsInstance(mpfr_buildopt_tls_p(), bool)

    def test_buildopt_decimal_p(self):
        self.assertIsInstance(mpfr_buildopt_decimal_p(), bool)

    # 5.13 Exception Related Functions
    def test_check_range(self):
        # Make some tests with precision 3 and exponent range (0, 4).  With
        # this format, the largest representable finite number is 14, and the
        # smallest is 0.5.
        inf = float('inf')
        test_data = [
            ((14.0, 1, MPFR_RNDN), (14.0, 1, 'inexflag')),
            ((14.0, 0, MPFR_RNDN), (14.0, 0, '')),
            ((14.0, -1, MPFR_RNDN), (14.0, -1, 'inexflag')),
            ((16.0, 1, MPFR_RNDN), (inf, 1, 'inexflag overflow')),
            ((16.0, 0, MPFR_RNDN), (inf, 1, 'inexflag overflow')),
            ((16.0, -1, MPFR_RNDN), (inf, 1, 'inexflag overflow')),
            ((20.0, 1, MPFR_RNDN), (inf, 1, 'inexflag overflow')),

            ((14.0, 1, MPFR_RNDU), (14.0, 1, 'inexflag')),
            ((14.0, 0, MPFR_RNDU), (14.0, 0, '')),
            ((16.0, 1, MPFR_RNDU), (inf, 1, 'inexflag overflow')),
            ((16.0, 0, MPFR_RNDU), (inf, 1, 'inexflag overflow')),
            ((20.0, 1, MPFR_RNDU), (inf, 1, 'inexflag overflow')),

            ((12.0, -1, MPFR_RNDD), (12.0, -1, 'inexflag')),
            ((14.0, 0, MPFR_RNDD), (14.0, 0, '')),
            ((14.0, -1, MPFR_RNDD), (14.0, -1, 'inexflag')),
            ((16.0, 0, MPFR_RNDD), (14.0, -1, 'inexflag overflow')),
            ((16.0, -1, MPFR_RNDD), (14.0, -1, 'inexflag overflow')),

            ((0.25, 1, MPFR_RNDN), (0, -1, 'underflow inexflag')),
            ((0.25, 0, MPFR_RNDN), (0, -1, 'underflow inexflag')),
            ((0.25, -1, MPFR_RNDN), (0.5, 1, 'underflow inexflag')),
            ((0.4375, 1, MPFR_RNDN), (0.5, 1, 'underflow inexflag')),
            ((0.4375, 0, MPFR_RNDN), (0.5, 1, 'underflow inexflag')),
            ((0.4375, -1, MPFR_RNDN), (0.5, 1, 'underflow inexflag')),
            ((0.5, 1, MPFR_RNDN), (0.5, 1, 'inexflag')),
            ((0.5, 0, MPFR_RNDN), (0.5, 0, '')),
            ((0.5, -1, MPFR_RNDN), (0.5, -1, 'inexflag')),

            ((0.4375, 1, MPFR_RNDU), (0.5, 1, 'underflow inexflag')),
            ((0.4375, 0, MPFR_RNDU), (0.5, 1, 'underflow inexflag')),
            ((0.5, 1, MPFR_RNDU), (0.5, 1, 'inexflag')),
            ((0.5, 0, MPFR_RNDU), (0.5, 0, '')),

            ((0.4375, 0, MPFR_RNDD), (0, -1, 'underflow inexflag')),
            ((0.4375, -1, MPFR_RNDD), (0, -1, 'underflow inexflag')),
            ((0.5, 0, MPFR_RNDD), (0.5, 0, '')),
            ((0.5, -1, MPFR_RNDD), (0.5, -1, 'inexflag')),
        ]

        flag_testers = {
            'underflow': mpfr_underflow_p,
            'inexflag': mpfr_inexflag_p,
            'overflow': mpfr_overflow_p,
            'nanflag': mpfr_nanflag_p,
            'erangeflag': mpfr_erangeflag_p,
        }

        def get_current_flags():
            flags = set()
            for flag, tester in flag_testers.items():
                if tester():
                    flags.add(flag)
            return flags

        x = Mpfr(3)
        for inputs, outputs in test_data:
            val_in, ternary_in, rnd = inputs
            val_out, ternary_out, flags = outputs
            # All test values should be exactly representable in 4 bits.
            t = mpfr_set_d(x, val_in, MPFR_RNDN)
            assert t == 0
            with temporary_emax(4):
                with temporary_emin(0):
                    mpfr_clear_flags()
                    actual_ternary_out = mpfr_check_range(x, ternary_in, rnd)
                    actual_flags = get_current_flags()
                    actual_val_out = mpfr_get_d(x, MPFR_RNDN)
            self.assertEqual(actual_val_out, val_out)
            self.assertEqual(actual_ternary_out, ternary_out)
            self.assertEqual(actual_flags, set(flags.split()))

    def test_subnormalize(self):
        # Tests with precision 3 and emin 0.

        # With this precision and exponent range, and gradual underflow, the
        # representable finite positive numbers are, in order:
        #
        #   0.5, 1.0, 1.5, 2.0, 2.5, 3.0, 3.5, 4.0, 5.0, 6.0, 7.0,
        #   8.0, 10.0, 12.0, 14.0, ...
        #
        # Here only 0.5, 1.0 and 1.5 are subnormal.

        # Note that mpfr_subnormalize expects that the exponent of the
        # given number is already in the range [emin, emax].

        # Underflow flag should be set for all values that would round to
        # something less than 2 with unbounded exponent range; that's
        # everything that's strictly less than 1.875.

        test_data = [
            # Exact result in the range [0, 0.25]
            ((0.0, 0, MPFR_RNDN), (0.0, 0, '')),
            # Hmm.  Apparently MPFR doesn't set the underflow flag for the case
            # below.  Bug?  Probably not a problem in practice, since a normal
            # function producing the result 0.0 with ternary value -1 will
            # already have set the underflow flag.
            ((0.0, -1, MPFR_RNDN), (0.0, -1, 'inexflag')),

            # Exact result in the range (0.25, 0.5625]
            ((0.5, 1, MPFR_RNDN), (0.5, 1, 'inexflag underflow')),
            ((0.5, 0, MPFR_RNDN), (0.5, 0, 'underflow')),
            ((0.5, -1, MPFR_RNDN), (0.5, -1, 'inexflag underflow')),

            # Exact result in the range (0.5625, 0.6875)
            ((0.625, 1, MPFR_RNDN), (0.5, -1, 'inexflag underflow')),
            ((0.625, 0, MPFR_RNDN), (0.5, -1, 'inexflag underflow')),
            ((0.625, -1, MPFR_RNDN), (0.5, -1, 'inexflag underflow')),

            # Exact result in the range [0.6875, 0.8125]
            ((0.75, 1, MPFR_RNDN), (0.5, -1, 'inexflag underflow')),
            ((0.75, 0, MPFR_RNDN), (1.0, 1, 'inexflag underflow')),
            ((0.75, -1, MPFR_RNDN), (1.0, 1, 'inexflag underflow')),

            # Exact result in the range (0.8125, 0.9375)
            ((0.875, 1, MPFR_RNDN), (1.0, 1, 'inexflag underflow')),
            ((0.875, 0, MPFR_RNDN), (1.0, 1, 'inexflag underflow')),
            ((0.875, -1, MPFR_RNDN), (1.0, 1, 'inexflag underflow')),

            # Exact result in the range [0.9375, 1.125]
            ((1.0, 1, MPFR_RNDN), (1.0, 1, 'inexflag underflow')),
            ((1.0, 0, MPFR_RNDN), (1.0, 0, 'underflow')),
            ((1.0, -1, MPFR_RNDN), (1.0, -1, 'inexflag underflow')),

            # Exact result in the range (1.125, 1.375)
            ((1.25, 1, MPFR_RNDN), (1.0, -1, 'inexflag underflow')),
            ((1.25, 0, MPFR_RNDN), (1.0, -1, 'inexflag underflow')),
            ((1.25, -1, MPFR_RNDN), (1.5, 1, 'inexflag underflow')),

            # Exact result in the range [1.375, 1.625]
            ((1.25, 1, MPFR_RNDN), (1.0, -1, 'inexflag underflow')),
            ((1.25, 0, MPFR_RNDN), (1.0, -1, 'inexflag underflow')),
            ((1.25, -1, MPFR_RNDN), (1.5, 1, 'inexflag underflow')),

            # Exact result in the range (1.625, 1.875)
            ((1.75, 1, MPFR_RNDN), (1.5, -1, 'inexflag underflow')),
            ((1.75, 0, MPFR_RNDN), (2.0, 1, 'inexflag underflow')),
            ((1.75, -1, MPFR_RNDN), (2.0, 1, 'inexflag underflow')),

            # Exact result in the range [1.875, 2.25]
            ((2.0, 1, MPFR_RNDN), (2.0, 1, 'inexflag')),
            ((2.0, 0, MPFR_RNDN), (2.0, 0, '')),
            ((2.0, -1, MPFR_RNDN), (2.0, -1, 'inexflag')),
        ]

        flag_testers = {
            'underflow': mpfr_underflow_p,
            'inexflag': mpfr_inexflag_p,
            'overflow': mpfr_overflow_p,
            'nanflag': mpfr_nanflag_p,
            'erangeflag': mpfr_erangeflag_p,
        }

        def get_current_flags():
            flags = set()
            for flag, tester in flag_testers.items():
                if tester():
                    flags.add(flag)
            return flags

        x = Mpfr(3)
        for inputs, outputs in test_data:
            val_in, ternary_in, rnd = inputs
            val_out, ternary_out, flags = outputs
            # All test values should be exactly representable in 4 bits.
            t = mpfr_set_d(x, val_in, MPFR_RNDN)
            assert t == 0
            with temporary_emin(0):
                mpfr_clear_flags()
                actual_ternary_out = mpfr_subnormalize(x, ternary_in, rnd)
                # Normalize return value from mpfr_subnormalize to -1, 0 or 1.
                if actual_ternary_out < 0:
                    actual_ternary_out = -1
                elif actual_ternary_out > 0:
                    actual_ternary_out = 1
                actual_flags = get_current_flags()
                actual_val_out = mpfr_get_d(x, MPFR_RNDN)
            self.assertEqual(actual_val_out, val_out)
            self.assertEqual(actual_ternary_out, ternary_out)
            self.assertEqual(actual_flags, set(flags.split()))

    def test_set_d(self):
        x = Mpfr(30)
        mpfr_set_d(x, 0.1, MPFR_RNDN)
        self.assertEqual(
            mpfr_get_str(10, 0, x, MPFR_RNDN),
            ('99999999977', -1),
        )

    def test_set_nan(self):
        x = Mpfr(53)
        mpfr_set_nan(x)
        self.assertIs(mpfr_nan_p(x), True)

    def test_set_inf(self):
        x = Mpfr(53)
        mpfr_set_inf(x, 0)
        self.assertIs(mpfr_inf_p(x), True)
        self.assertIs(mpfr_signbit(x), False)

        mpfr_set_inf(x, 1)
        self.assertIs(mpfr_inf_p(x), True)
        self.assertIs(mpfr_signbit(x), False)

        mpfr_set_inf(x, -1)
        self.assertIs(mpfr_inf_p(x), True)
        self.assertIs(mpfr_signbit(x), True)

    def test_set_zero(self):
        x = Mpfr(53)
        mpfr_set_zero(x, 0)
        self.assertIs(mpfr_zero_p(x), True)
        self.assertIs(mpfr_signbit(x), False)

        mpfr_set_zero(x, 1)
        self.assertIs(mpfr_zero_p(x), True)
        self.assertIs(mpfr_signbit(x), False)

        mpfr_set_zero(x, -1)
        self.assertIs(mpfr_zero_p(x), True)
        self.assertIs(mpfr_signbit(x), True)

    def test_set_str(self):
        x = Mpfr(30)
        mpfr_set_str(x, '1.2345', 10, MPFR_RNDU)
        self.assertEqual(
            mpfr_get_str(10, 0, x, MPFR_RNDN),
            ('12345000003', 1),
        )
        mpfr_set_str(x, '1.2345', 10, MPFR_RNDD)
        self.assertEqual(
            mpfr_get_str(10, 0, x, MPFR_RNDN),
            ('12344999984', 1),
        )
        # Invalid base
        with self.assertRaises(ValueError):
            mpfr_set_str(x, '1.2345', 1, MPFR_RNDN)
        with self.assertRaises(ValueError):
            mpfr_set_str(x, '1.2345', 63, MPFR_RNDN)

    def test_strtofr(self):
        x = Mpfr(30)

        result, endindex = mpfr_strtofr(x, '135.6 789', 10, MPFR_RNDN)
        self.assertIn(result, (-1, 0, 1))
        self.assertEqual(endindex, 5)

        self.assertEqual(
            mpfr_get_str(10, 0, x, MPFR_RNDN),
            ('13559999990', 3),
        )

    def test_get_d_2exp(self):
        x = Mpfr(53)
        mpfr_set_d(x, 3.141592653589793, MPFR_RNDN)
        y, exp = mpfr_get_d_2exp(x, MPFR_RNDN)
        self.assertEqual(exp, 2)
        self.assertEqual(y, 0.7853981633974483)

    def test_get_str(self):
        x = Mpfr(20)
        mpfr_const_pi(x, MPFR_RNDN)

        # Invalid base
        with self.assertRaises(ValueError):
<<<<<<< HEAD
            print(mpfr_get_str(1, 0, x, MPFR_RNDN))
        with self.assertRaises(ValueError):
            print(mpfr_get_str(63, 0, x, MPFR_RNDN))

        # Invalid number of digits
        with self.assertRaises(ValueError):
            print(mpfr_get_str(10, 1, x, MPFR_RNDN))
        with self.assertRaises((ValueError, OverflowError)):
            print(mpfr_get_str(10, -1, x, MPFR_RNDN))
=======
            mpfr_get_str(1, 0, x, MPFR_RNDN)
        with self.assertRaises(ValueError):
            mpfr_get_str(63, 0, x, MPFR_RNDN)

        # Invalid number of digits
        with self.assertRaises(ValueError):
            mpfr_get_str(10, 1, x, MPFR_RNDN)
        with self.assertRaises((ValueError, OverflowError)):
            mpfr_get_str(10, -1, x, MPFR_RNDN)
>>>>>>> 857e6f3b

        # Bases other than 10
        x = Mpfr(20)
        mpfr_set_str(x, '64', 10, MPFR_RNDN)
        self.assertEqual(
            mpfr_get_str(10, 2, x, MPFR_RNDN),
            ('64', 2),
        )
        self.assertEqual(
            mpfr_get_str(10, 0, x, MPFR_RNDN),
            ('64000000', 2),
        )
        self.assertEqual(
            mpfr_get_str(2, 0, x, MPFR_RNDN),
            ('10000000000000000000', 7),
        )
        self.assertEqual(
            mpfr_get_str(3, 0, x, MPFR_RNDN),
            ('21010000000000', 4),
        )
        self.assertEqual(
            mpfr_get_str(62, 0, x, MPFR_RNDN),
            ('12000', 2),
        )

    def test_rounding_modes(self):
        self.assertEqual(MPFR_RNDN, 0)
        self.assertIsInstance(MPFR_RNDZ, int)
        self.assertIsInstance(MPFR_RNDU, int)
        self.assertIsInstance(MPFR_RNDD, int)
        self.assertIsInstance(MPFR_RNDA, int)

    def test_exponent_bounds(self):
        # Just exercise the exponent bound functions.
        self.assertIsInstance(mpfr_get_emin(), int)
        self.assertIsInstance(mpfr_get_emin_min(), int)
        self.assertIsInstance(mpfr_get_emin_max(), int)
        self.assertIsInstance(mpfr_get_emax(), int)
        self.assertIsInstance(mpfr_get_emax_min(), int)
        self.assertIsInstance(mpfr_get_emax_max(), int)

    def test_get_and_set_emin(self):
        # Setting exponent bounds
        old_emin = mpfr_get_emin()
        mpfr_set_emin(-56)
        try:
            self.assertEqual(mpfr_get_emin(), -56)
        finally:
            mpfr_set_emin(old_emin)
        self.assertEqual(mpfr_get_emin(), old_emin)

    def test_get_and_set_emax(self):
        old_emax = mpfr_get_emax()
        mpfr_set_emax(777)
        try:
            self.assertEqual(mpfr_get_emax(), 777)
        finally:
            mpfr_set_emax(old_emax)
        self.assertEqual(mpfr_get_emax(), old_emax)

    def test_flags(self):
        # Exercise flag getting and setting methods.
        mpfr_set_overflow()
        self.assertIs(mpfr_overflow_p(), True)
        mpfr_clear_overflow()
        self.assertIs(mpfr_overflow_p(), False)

        mpfr_set_underflow()
        self.assertIs(mpfr_underflow_p(), True)
        mpfr_clear_underflow()
        self.assertIs(mpfr_underflow_p(), False)

        mpfr_set_nanflag()
        self.assertIs(mpfr_nanflag_p(), True)
        mpfr_clear_nanflag()
        self.assertIs(mpfr_nanflag_p(), False)

        mpfr_set_inexflag()
        self.assertIs(mpfr_inexflag_p(), True)
        mpfr_clear_inexflag()
        self.assertIs(mpfr_inexflag_p(), False)

        mpfr_set_erangeflag()
        self.assertIs(mpfr_erangeflag_p(), True)
        mpfr_clear_erangeflag()
        self.assertIs(mpfr_erangeflag_p(), False)


if __name__ == '__main__':
    unittest.main()<|MERGE_RESOLUTION|>--- conflicted
+++ resolved
@@ -1972,17 +1972,6 @@
 
         # Invalid base
         with self.assertRaises(ValueError):
-<<<<<<< HEAD
-            print(mpfr_get_str(1, 0, x, MPFR_RNDN))
-        with self.assertRaises(ValueError):
-            print(mpfr_get_str(63, 0, x, MPFR_RNDN))
-
-        # Invalid number of digits
-        with self.assertRaises(ValueError):
-            print(mpfr_get_str(10, 1, x, MPFR_RNDN))
-        with self.assertRaises((ValueError, OverflowError)):
-            print(mpfr_get_str(10, -1, x, MPFR_RNDN))
-=======
             mpfr_get_str(1, 0, x, MPFR_RNDN)
         with self.assertRaises(ValueError):
             mpfr_get_str(63, 0, x, MPFR_RNDN)
@@ -1992,7 +1981,6 @@
             mpfr_get_str(10, 1, x, MPFR_RNDN)
         with self.assertRaises((ValueError, OverflowError)):
             mpfr_get_str(10, -1, x, MPFR_RNDN)
->>>>>>> 857e6f3b
 
         # Bases other than 10
         x = Mpfr(20)
