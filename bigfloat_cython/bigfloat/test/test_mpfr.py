--- conflicted
+++ resolved
@@ -409,17 +409,6 @@
 
     def test_fits_slong_p(self):
         x = Mpfr(64)
-<<<<<<< HEAD
-        mpfr_set_si(x, sys.maxsize, MPFR_RNDN)
-        self.assertIs(mpfr_fits_slong_p(x, MPFR_RNDN), True)
-
-        x = Mpfr(64)
-        mpfr_set_si(x, -sys.maxsize - 1, MPFR_RNDN)
-        self.assertIs(mpfr_fits_slong_p(x, MPFR_RNDN), True)
-
-        x = Mpfr(28)
-        mpfr_set_si(x, sys.maxsize, MPFR_RNDN)
-=======
         mpfr_set_si(x, _LONG_MAX, MPFR_RNDN)
         self.assertIs(mpfr_fits_slong_p(x, MPFR_RNDN), True)
 
@@ -429,7 +418,6 @@
 
         x = Mpfr(28)
         mpfr_set_si(x, _LONG_MAX, MPFR_RNDN)
->>>>>>> 1c688a74
         self.assertIs(mpfr_fits_slong_p(x, MPFR_RNDN), False)
 
     def test_get_si_and_set_si(self):
@@ -444,55 +432,32 @@
 
         # Check set_si from out-of-range arguments.
         with self.assertRaises(OverflowError):
-<<<<<<< HEAD
-            mpfr_set_si(x, sys.maxsize + 1, MPFR_RNDN)
-
-        with self.assertRaises(OverflowError):
-            mpfr_set_si(x, -sys.maxsize - 2, MPFR_RNDN)
-=======
             mpfr_set_si(x, _LONG_MAX + 1, MPFR_RNDN)
 
         with self.assertRaises(OverflowError):
             mpfr_set_si(x, _LONG_MIN - 1, MPFR_RNDN)
->>>>>>> 1c688a74
 
         # None of the above should have set the erange flag.
         self.assertIs(mpfr_erangeflag_p(), False)
 
         # Check get_si with out-of-range values.
         mpfr_set_inf(x, 0)
-<<<<<<< HEAD
-        self.assertEqual(mpfr_get_si(x, MPFR_RNDN), sys.maxsize)
-=======
         self.assertEqual(mpfr_get_si(x, MPFR_RNDN), _LONG_MAX)
->>>>>>> 1c688a74
         self.assertIs(mpfr_erangeflag_p(), True)
         mpfr_clear_erangeflag()
 
         mpfr_set_inf(x, -1)
-<<<<<<< HEAD
-        self.assertEqual(mpfr_get_si(x, MPFR_RNDN), -sys.maxsize - 1)
-=======
         self.assertEqual(mpfr_get_si(x, MPFR_RNDN), _LONG_MIN)
->>>>>>> 1c688a74
         self.assertIs(mpfr_erangeflag_p(), True)
         mpfr_clear_erangeflag()
 
         mpfr_set_d(x, 1e100, MPFR_RNDN)
-<<<<<<< HEAD
-        self.assertEqual(mpfr_get_si(x, MPFR_RNDN), sys.maxsize)
-=======
         self.assertEqual(mpfr_get_si(x, MPFR_RNDN), _LONG_MAX)
->>>>>>> 1c688a74
         self.assertIs(mpfr_erangeflag_p(), True)
         mpfr_clear_erangeflag()
 
         mpfr_set_d(x, -1e100, MPFR_RNDN)
-<<<<<<< HEAD
-        self.assertEqual(mpfr_get_si(x, MPFR_RNDN), -sys.maxsize - 1)
-=======
         self.assertEqual(mpfr_get_si(x, MPFR_RNDN), _LONG_MIN)
->>>>>>> 1c688a74
         self.assertIs(mpfr_erangeflag_p(), True)
         mpfr_clear_erangeflag()
 
